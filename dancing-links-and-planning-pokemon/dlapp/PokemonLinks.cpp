/**
 * MIT License
 *
 * Copyright (c) 2023 Alex G. Lopez
 *
 * Permission is hereby granted, free of charge, to any person obtaining a copy
 * of this software and associated documentation files (the "Software"), to deal
 * in the Software without restriction, including without limitation the rights
 * to use, copy, modify, merge, publish, distribute, sublicense, and/or sell
 * copies of the Software, and to permit persons to whom the Software is
 * furnished to do so, subject to the following conditions:
 *
 * The above copyright notice and this permission notice shall be included in all
 * copies or substantial portions of the Software.
 *
 * THE SOFTWARE IS PROVIDED "AS IS", WITHOUT WARRANTY OF ANY KIND, EXPRESS OR
 * IMPLIED, INCLUDING BUT NOT LIMITED TO THE WARRANTIES OF MERCHANTABILITY,
 * FITNESS FOR A PARTICULAR PURPOSE AND NONINFRINGEMENT. IN NO EVENT SHALL THE
 * AUTHORS OR COPYRIGHT HOLDERS BE LIABLE FOR ANY CLAIM, DAMAGES OR OTHER
 * LIABILITY, WHETHER IN AN ACTION OF CONTRACT, TORT OR OTHERWISE, ARISING FROM,
 * OUT OF OR IN CONNECTION WITH THE SOFTWARE OR THE USE OR OTHER DEALINGS IN THE
 * SOFTWARE.
 *
 * Author: Alexander Lopez
 * File: PokemonLinks.cpp
 * ----------------------
 * Contained in this file is my implementation of Algorithm X via dancing links as outlined by
 * Donald Knuth. The exact cover implementation is a faithful representation of the algorithm that
 * Knuth describes in the context of C++ and the Pokemon Type Coverage Problem. The Overlapping
 * Coverage implementation is a variation on exact cover that I use to generate coverage that allows
 * multiple options to cover some of the same items more than once. For a more detailed writeup see
 * the .h file and README.md in this repository.
 */
#include "PokemonLinks.h"
#include <stdexcept>
#include <limits.h>
#include <cmath>

namespace DancingLinks {


/* * * * * * * * * * * * *       Convenience Callers for Encapsulation      * * * * * * * * * * * */


std::set<RankedSet<std::string>> solveExactCover(PokemonLinks& dlx, int choiceLimit) {
    return dlx.getExactCoverages(choiceLimit);
}

std::set<RankedSet<std::string>> solveOverlappingCover(PokemonLinks& dlx, int choiceLimit) {
    return dlx.getOverlappingCoverages(choiceLimit);
}

bool hasMaxSolutions(PokemonLinks& dlx) {
    return dlx.reachedOutputLimit();
}

int numItems(PokemonLinks& dlx) {
    return dlx.getNumItems();
}

int numOptions(PokemonLinks& dlx) {
    return dlx.getNumOptions();
}

PokemonLinks::CoverageType coverageType(const PokemonLinks& dlx) {
    return dlx.getLinksType();
}

std::vector<std::string> items(const PokemonLinks& dlx) {
    return dlx.getItems();
}

std::vector<std::string> options(const PokemonLinks& dlx) {
    return dlx.getOptions();
}
<<<<<<< HEAD
=======

>>>>>>> 0f075a24

/* * * * * * * * * * * * * * * *    Algorithm X via Dancing Links   * * * * * * * * * * * * * * * */


std::set<RankedSet<std::string>> PokemonLinks::getExactCoverages(int choiceLimit) {
    std::set<RankedSet<std::string>> coverages = {};
    RankedSet<std::string> coverage = {};
    hitLimit_ = false;
    fillExactCoverages(coverages, coverage, choiceLimit);
    return coverages;
}

void PokemonLinks::fillExactCoverages(std::set<RankedSet<std::string>>& coverages,
                                      RankedSet<std::string>& coverage,
                                          int depthLimit) {
    if (itemTable_[0].right == 0 && depthLimit >= 0) {
        coverages.insert(coverage);
        return;
    }
    // Depth limit is either the size of a Pokemon Team or the number of attack slots on a team.
    if (depthLimit <= 0) {
        return;
    }
    int itemToCover = chooseItem();
    // An item has become inaccessible due to our chosen options so far, undo.
    if (!itemToCover) {
        return;
    }
    for (int cur = links_[itemToCover].down; cur != itemToCover; cur = links_[cur].down) {
        strNum score = coverType(cur);
        coverage.insert(score.num, score.str);

        fillExactCoverages(coverages, coverage, depthLimit - 1);

        /* It is possible for these algorithms to produce many many sets. To make the Pokemon
         * Planner GUI more usable I cut off recursion if we are generating too many sets.
         */
        if (coverages.size() == maxOutput_) {
            hitLimit_ = true;
            uncoverType(cur);
            return;
        }
        coverage.erase(score.num, score.str);
        uncoverType(cur);
    }
}

PokemonLinks::strNum PokemonLinks::coverType(int indexInOption) {
    strNum result = {};
    int i = indexInOption;
    do {
        int top = links_[i].topOrLen;
        /* This is the next spacer node for the next option. We now know how to find the title of
         * our current option if we go back to the start of the chosen option and go left.
         */
        if (top <= 0) {
            i = links_[i].up;
            result.str = optionTable_[std::abs(links_[i - 1].topOrLen)].str;
        } else {
            if (!links_[i].depthTag) {
                typeName cur = itemTable_[top];
                itemTable_[cur.left].right = cur.right;
                itemTable_[cur.right].left = cur.left;
                hideOptions(i);
                /* If there is a better way to score the teams or attack schemes we build here would
                 * be the place to change it. I just give points based on how good the resistance or
                 * attack strength is. Immunity is better than quarter is better than half damage if
                 * we are building defense. Quad is better than double damage if we are building
                 * attack types. Points only change by increments of one.
                 */
                result.num += links_[i].multiplier;
            }
            i++;
        }
    } while (i != indexInOption);
    return result;
}

void PokemonLinks::uncoverType(int indexInOption) {
    // Go left first so the in place link restoration of the doubly linked lookup table works.
    int i = --indexInOption;
    do {
        int top = links_[i].topOrLen;
        if (top <= 0) {
            i = links_[i].down;
        } else {
            if (!links_[i].depthTag) {
                typeName cur = itemTable_[top];
                itemTable_[cur.left].right = top;
                itemTable_[cur.right].left = top;
                unhideOptions(i);
            }
            i--;
        }
    } while (i != indexInOption);
}

/* The hide/unhide technique is what makes exact cover so much more restrictive and fast at
 * shrinking the problem. Notice how aggressively it eliminates the appearances of items across
 * other options. When compared to Overlapping Coverage, Exact Coverage answers a different
 * question but also shrinks the problem much more quickly.
 */

void PokemonLinks::hideOptions(int indexInOption) {
    for (int row = links_[indexInOption].down; row != indexInOption; row = links_[row].down) {
        if (row == links_[indexInOption].topOrLen) {
            continue;
        }
        for (int col = row + 1; col != row;) {
            int top = links_[col].topOrLen;
            if (top <= 0) {
                col = links_[col].up;
            } else {
                pokeLink cur = links_[col];
                links_[cur.up].down = cur.down;
                links_[cur.down].up = cur.up;
                links_[top].topOrLen--;
                col++;
            }
        }
    }
}

void PokemonLinks::unhideOptions(int indexInOption) {
    for (int row = links_[indexInOption].up; row != indexInOption; row = links_[row].up) {
        if (row == links_[indexInOption].topOrLen) {
            continue;
        }
        for (int col = row - 1; col != row;) {
            int top = links_[col].topOrLen;
            if (top <= 0) {
                col = links_[col].down;
            } else {
                pokeLink cur = links_[col];
                links_[cur.up].down = col;
                links_[cur.down].up = col;
                links_[top].topOrLen++;
                col--;
            }
        }
    }
}


/* * * * * * * * * * * *  Shared Choosing Heuristic for Both Techniques * * * * * * * * * * * * * */


int PokemonLinks::chooseItem() const {
    int min = INT_MAX;
    int chosenIndex = 0;
    int head = 0;
    for (int cur = itemTable_[0].right; cur != head; cur = itemTable_[cur].right) {
        // No way to reach this item. Bad past choices or impossible to solve.
        if (links_[cur].topOrLen <= 0) {
            return 0;
        }
        if (links_[cur].topOrLen < min) {
            chosenIndex = cur;
            min = links_[cur].topOrLen;
        }
    }
    return chosenIndex;
}


/* * * * * * * * * * * *   Overlapping Coverage via Dancing Links   * * * * * * * * * * * * * * * */


std::set<RankedSet<std::string>> PokemonLinks::getOverlappingCoverages(int choiceLimit) {
    std::set<RankedSet<std::string>> coverages = {};
    RankedSet<std::string> coverage = {};
    hitLimit_ = false;
    fillOverlappingCoverages(coverages, coverage, choiceLimit);
    return coverages;
}

void PokemonLinks::fillOverlappingCoverages(std::set<RankedSet<std::string>>& coverages,
                                            RankedSet<std::string>& coverage,
                                                 int depthTag) {
    if (itemTable_[0].right == 0 && depthTag >= 0) {
        coverages.insert(coverage);
        return;
    }
    if (depthTag <= 0) {
        return;
    }
    /* In certain generations certain types have no weaknesses so we might return -1 here. For
     * example, in gen 1 there is no effective defense against Dragon attacks. So even though we
     * never decrease length of a column, we could still have no way to cover an item.
     */
    int itemToCover = chooseItem();
    if (!itemToCover) {
        return;
    }

    for (int cur = links_[itemToCover].down; cur != itemToCover; cur = links_[cur].down) {
        strNum score = overlappingCoverType(cur, depthTag);
        coverage.insert(score.num, score.str);

        fillOverlappingCoverages(coverages, coverage, depthTag - 1);

        /* It is possible for these algorithms to produce many many sets. To make the Pokemon
         * Planner GUI more usable I cut off recursion if we are generating too many sets.
         */
        if (coverages.size() == maxOutput_) {
            hitLimit_ = true;
            overlappingUncoverType(cur);
            return;
        }
        coverage.erase(score.num, score.str);
        overlappingUncoverType(cur);
    }
}

PokemonLinks::strNum PokemonLinks::overlappingCoverType(int indexInOption, int depthTag) {
    int i = indexInOption;
    strNum result = {};
    do {
        int top = links_[i].topOrLen;
        if (top <= 0) {
            i = links_[i].up;
            result.str = optionTable_[std::abs(links_[i - 1].topOrLen)].str;
        } else {
            /* Overlapping cover is much simpler at the cost of generating a tremendous number of
             * solutions. We only need to know which items and options are covered at which
             * recursive levels because we are more relaxed about leaving options available after
             * items in those options have been covered by other options.
             */
            if (!links_[top].depthTag) {
                links_[top].depthTag = depthTag;
                itemTable_[itemTable_[top].left].right = itemTable_[top].right;
                itemTable_[itemTable_[top].right].left = itemTable_[top].left;
                result.num += links_[i].multiplier;
            }
            links_[i].depthTag == -1 ? i++ : links_[i++].depthTag = depthTag;
        }
    } while (i != indexInOption);

    return result;
}

void PokemonLinks::overlappingUncoverType(int indexInOption) {
    int i = --indexInOption;
    do {
        int top = links_[i].topOrLen;
        if (top < 0) {
            i = links_[i].down;
        } else {
            if (links_[i].depthTag == -1) {
                i--;
            } else {
                if (links_[top].depthTag == links_[i].depthTag) {
                    links_[top].depthTag = 0;
                    itemTable_[itemTable_[top].left].right = top;
                    itemTable_[itemTable_[top].right].left = top;
                }
                links_[i--].depthTag = 0;
            }
        }
    } while (i != indexInOption);
}


<<<<<<< HEAD
/* * * * * * * * * * * * * * * * *        Utility Functions             * * * * * * * * * * * * * */
=======
/* * * * * * * * * * * * * * * * *       Utility State Functions        * * * * * * * * * * * * * */
>>>>>>> 0f075a24


bool PokemonLinks::reachedOutputLimit() const {
    return hitLimit_;
}

int PokemonLinks::getNumItems() const {
    return numItems_;
}

int PokemonLinks::getNumOptions() const {
    return numOptions_;
}

PokemonLinks::CoverageType PokemonLinks::getLinksType() const {
    return requestedCoverSolution_;
}

std::vector<std::string> PokemonLinks::getItems() const {
    std::vector<std::string> result = {};
<<<<<<< HEAD
    for (int i = itemTable_[0].right; i != 0; i = itemTable_[0].right) {
=======
    for (int i = 1; i < itemTable_.size(); i++) {
>>>>>>> 0f075a24
        result.push_back(itemTable_[i].name);
    }
    return result;
}

std::vector<std::string> PokemonLinks::getOptions() const {
    std::vector<std::string> result = {};
<<<<<<< HEAD
    // We are going to hop from row spacer title to row spacer title, skip hidden options.
    for (int i = itemTable_.size(); i < links_.size(); i = links_[i].down + 1) {
        if (links_[i].depthTag != -1) {
            result.push_back(optionTable_[i].str);
        }
=======
    for (int i = 1; i < optionTable_.size(); i++) {
        result.push_back(optionTable_[i]);
>>>>>>> 0f075a24
    }
    return result;
}

<<<<<<< HEAD
void PokemonLinks::hideRequestedItem(const std::string& toHide) {
    int lookupIndex = findItemIndex(toHide);
    // Can't find or this item has already been hidden.
    if (lookupIndex && links_[lookupIndex].depthTag != -1) {
        hiddenItems_.push(lookupIndex);
        hideItem(lookupIndex);
    }
}

void PokemonLinks::hideRequestedItem(const std::vector<std::string>& toHide) {
    for (const auto& t : toHide) {
        hideRequestedItem(t);
    }
}

void PokemonLinks::unhideRequestedItem() {
    if (!hiddenItems_.empty()) {
        unhideItem(hiddenItems_.top());
        hiddenItems_.pop();
    } else {
        std::cout << "No hidden items. Stack is empty." << std::endl;
        throw;
    }
}

std::string PokemonLinks::peekHiddenItems() const {
    if (hiddenItems_.size()) {
        return itemTable_[hiddenItems_.top()].name;
    }
    return "";
}

int PokemonLinks::numHiddenItems() const {
    return hiddenItems_.size();
}

void PokemonLinks::resetItems() {
    while (!hiddenItems_.empty()) {
        unhideItem(hiddenItems_.top());
        hiddenItems_.pop();
    }
}

void PokemonLinks::hideRequestedOption(const std::string& toHide) {
    int lookupIndex = findOptionIndex(toHide);
    // Couldn't find or this option has already been hidden.
    if (lookupIndex && links_[lookupIndex].depthTag != -1) {
        hiddenOptions_.push(lookupIndex);
        hideOption(lookupIndex);
    }
}

void PokemonLinks::hideRequestedOption(const std::vector<std::string>& toHide) {
    for (const auto& h : toHide) {
        hideRequestedOption(h);
    }
}

void PokemonLinks::unhideRequestedOption() {
    if (!hiddenOptions_.empty()) {
        unhideOption(hiddenOptions_.top());
        hiddenOptions_.pop();
    } else {
        std::cout << "No hidden items. Stack is empty." << std::endl;
        throw;
    }
}

std::string PokemonLinks::peekHiddenOptions() const {
    if (!hiddenOptions_.empty()) {
        // Row spacer tiles in the links hold their name as a negative index in the optionTable_
        return optionTable_[std::abs(links_[hiddenOptions_.top()].topOrLen)].str;
    }
    return "";
}

int PokemonLinks::numHiddenOptions() const {
    return hiddenOptions_.size();
}

void PokemonLinks::resetOptions() {
    while (!hiddenOptions_.empty()) {
        unhideOption(hiddenOptions_.top());
        hiddenOptions_.pop();
    }
}

void PokemonLinks::hideItem(int headerIndex) {
    typeName curItem = itemTable_[headerIndex];
    itemTable_[curItem.left].right = curItem.right;
    itemTable_[curItem.right].left = curItem.left;
    int i = headerIndex;
    do {
        links_[i].depthTag = -1;
        i = links_[i].down;
    } while (i != headerIndex);
    numItems_--;
}

void PokemonLinks::unhideItem(int headerIndex) {
    typeName curItem = itemTable_[headerIndex];
    itemTable_[curItem.left].right = headerIndex;
    itemTable_[curItem.right].left = headerIndex;
    int i = headerIndex;
    do {
        links_[i].depthTag = 0;
        i = links_[i].down;
    } while (i != headerIndex);
    numItems_++;
}

void PokemonLinks::hideOption(int rowIndex) {
    links_[rowIndex].depthTag = -1;
    for (int i = rowIndex + 1; links_[i].topOrLen > 0; i++) {
        pokeLink cur = links_[i];
        links_[cur.up].down = cur.down;
        links_[cur.down].up = cur.up;
        links_[cur.topOrLen].topOrLen--;
    }
    numOptions_--;
}

void PokemonLinks::unhideOption(int rowIndex) {
    links_[rowIndex].depthTag = 0;
    for (int i = rowIndex + 1; links_[i].topOrLen > 0; i++) {
        pokeLink cur = links_[i];
        links_[cur.up].down = i;
        links_[cur.down].up = i;
        links_[cur.topOrLen].topOrLen++;
    }
    numOptions_++;
}

int PokemonLinks::findItemIndex(const std::string& item) const {
    for (size_t nremain = itemTable_.size(), base = 0; nremain != 0; nremain >>= 1) {
        int curIndex = base + (nremain >> 1);
        if (itemTable_[curIndex].name == item) {
            // This is the index where we can find the header for this items column.
            return curIndex;
        }
        if (item > itemTable_[curIndex].name) {
            base = curIndex + 1;
            nremain--;
        }
    }
    // We know zero holds no value in the itemTable_ and this can double as a falsey value.
    return 0;
}

int PokemonLinks::findOptionIndex(const std::string& option) const {
    for (size_t nremain = optionTable_.size(), base = 0; nremain != 0; nremain >>= 1) {
        int curIndex = base + (nremain >> 1);
        if (optionTable_[curIndex].str == option) {
            // This is the index corresponding to the spacer node for an option.
            return optionTable_[curIndex].num;
        }
        if (option > optionTable_[curIndex].str) {
            base = curIndex + 1;
            nremain--;
        }
    }
    // We know zero holds no value in the optionTable_ and this can double as a falsey value.
    return 0;
}

=======
>>>>>>> 0f075a24

/* * * * * * * * * * * * * * * * *   Constructors and Links Build       * * * * * * * * * * * * * */


PokemonLinks::PokemonLinks(const std::map<std::string,std::set<Resistance>>& typeInteractions,
                           const CoverageType requestedCoverSolution)
    : optionTable_(),
      itemTable_(),
      links_(),
      hiddenItems_(),
      hiddenOptions_(),
      maxOutput_(100000),
      hitLimit_(false),
      numItems_(0),
      numOptions_(0),
      requestedCoverSolution_(requestedCoverSolution) {

    if (requestedCoverSolution == DEFENSE) {
        buildDefenseLinks(typeInteractions);
    } else if (requestedCoverSolution == ATTACK){
        buildAttackLinks(typeInteractions);
    } else {
        std::cerr << "Invalid requested cover solution. Choose ATTACK or DEFENSE." << std::endl;
        std::abort();
    }
}

PokemonLinks::PokemonLinks(const std::map<std::string,std::set<Resistance>>& typeInteractions,
                           const std::set<std::string>& attackTypes)
    : optionTable_(),
      itemTable_(),
      links_(),
      hiddenItems_(),
      hiddenOptions_(),
      maxOutput_(100000),
      hitLimit_(false),
      numItems_(0),
      numOptions_(0),
      requestedCoverSolution_(DEFENSE) {

    if (attackTypes.empty()) {
        buildDefenseLinks(typeInteractions);
    } else {

        /* If we want altered attack types to defend against, it is more efficient and explicit
         * to pass in their own set then eliminate them from the Generation map by making a
         * smaller copy.
         */

        std::map<std::string,std::set<Resistance>> modifiedInteractions = {};
        for (const auto& type : typeInteractions) {
            modifiedInteractions[type.first] = {};
            for (const Resistance& t : type.second) {
                if (attackTypes.count(t.type())) {
                    modifiedInteractions[type.first].insert(t);
                }
            }
        }
        buildDefenseLinks(modifiedInteractions);
    }
}

void PokemonLinks::buildDefenseLinks(const std::map<std::string,std::set<Resistance>>&
                                     typeInteractions) {
    // We always must gather all attack types available in this query
    std::set<std::string> generationTypes = {};
    for (const Resistance& res : typeInteractions.begin()->second) {
        generationTypes.insert(res.type());
    }

    std::unordered_map<std::string,int> columnBuilder = {};
    optionTable_.push_back({"",0});
    itemTable_.push_back({"", 0, 1});
    links_.push_back({0, 0, 0, Resistance::EMPTY_, 0});
    int index = 1;
    for (const std::string& type : generationTypes) {

        columnBuilder[type] = index;

        itemTable_.push_back({type, index - 1, index + 1});
        itemTable_[0].left++;

        links_.push_back({0, index, index, Resistance::EMPTY_,0});

        numItems_++;
        index++;
    }
    itemTable_[itemTable_.size() - 1].right = 0;

    initializeColumns(typeInteractions, columnBuilder, requestedCoverSolution_);
}

void PokemonLinks::initializeColumns(const std::map<std::string,std::set<Resistance>>&
                                     typeInteractions,
                                     std::unordered_map<std::string,int>& columnBuilder,
                                     CoverageType requestedCoverage) {
    int previousSetSize = links_.size();
    int currentLinksIndex = links_.size();
    int typeLookupIndex = 1;
    for (const auto& type : typeInteractions) {

        int typeTitle = currentLinksIndex;
        int setSize = 0;
        // We will lookup our defense options in a seperate array with an O(1) index.
        links_.push_back({-typeLookupIndex,
                          currentLinksIndex - previousSetSize,
                          currentLinksIndex,
                          Resistance::EMPTY_,
                          0});
        optionTable_.push_back({type.first,currentLinksIndex});

        for (const Resistance& singleType : type.second) {

            /* Important consideration for this algorithm. I am only interested in damage
             * resistances better than normal. So "covered" for a pokemon team means you found at
             * most 6 Pokemon that give you some level of resistance to all types in the game and
             * no pokemon on your team overlap by resisting the same types. You could have Pokemon
             * with x0.0, x0.25, or x0.5 resistances, but no higher. Maybe we could lessen criteria?
             * Also, just flip this condition for the ATTACK version. We want damage better than
             * Normal, meaining x2 or x4.
             */

            if ((requestedCoverage == DEFENSE ? singleType.multiplier() < Resistance::NORMAL :
                                                Resistance::NORMAL < singleType.multiplier())) {
                currentLinksIndex++;
                links_[typeTitle].down++;
                setSize++;

                std::string sType = singleType.type();
                links_[links_[columnBuilder[sType]].down].topOrLen++;

                // A single item in a circular doubly linked list points to itself.
                links_.push_back({links_[columnBuilder[sType]].down,
                                  currentLinksIndex,
                                  currentLinksIndex,
                                  singleType.multiplier(),
                                  0});

                // This is the necessary adjustment to the column header's up field for a given item.
                links_[links_[columnBuilder[sType]].down].up = currentLinksIndex;
                // The current node is now the new tail in a vertical circular linked list for an item.
                links_[currentLinksIndex].up = columnBuilder[sType];
                links_[currentLinksIndex].down = links_[columnBuilder[sType]].down;
                // Update the old tail to reflect the new addition of an item in its option.
                links_[columnBuilder[sType]].down = currentLinksIndex;
                // Similar to a previous/current coding pattern but in an above/below column.
                columnBuilder[sType] = currentLinksIndex;
            }
        }
        typeLookupIndex++;
        currentLinksIndex++;
        numOptions_++;
        previousSetSize = setSize;
    }
    links_.push_back({INT_MIN,
                      currentLinksIndex - previousSetSize,
                      INT_MIN,
                      Resistance::EMPTY_,
                      0});
}

void PokemonLinks::buildAttackLinks(const std::map<std::string,std::set<Resistance>>&
                                        typeInteractions) {
    optionTable_.push_back({"",0});
    itemTable_.push_back({"", 0, 1});
    links_.push_back({0, 0, 0, Resistance::EMPTY_,0});
    int index = 1;

    /* An inverted map has the attack types as the keys and the damage they do to defensive types
     * as the set of Resistances. Once this is built just use the same builder function for cols.
     */

    std::map<std::string,std::set<Resistance>> invertedMap = {};
    std::unordered_map<std::string,int> columnBuilder = {};
    for (const auto& interaction : typeInteractions) {
        std::string defenseType = interaction.first;
        columnBuilder[defenseType] = index;
        itemTable_.push_back({defenseType, index - 1, index + 1});
        itemTable_[0].left++;
        links_.push_back({0, index, index, Resistance::EMPTY_,0});
        numItems_++;
        index++;
        for (const Resistance& attack : interaction.second) {
            invertedMap[attack.type()].insert({defenseType, attack.multiplier()});
        }
    }
    itemTable_[itemTable_.size() - 1].right = 0;
    initializeColumns(invertedMap, columnBuilder, requestedCoverSolution_);
}

/* Implementation ends here and the following are just the operators for debugging and the tests
 * that use those operators. The namespace DancingLinks will end after the implementation of these
 * friend overloaded operators and the tests will begin.
 */

bool operator==(const PokemonLinks::pokeLink& lhs, const PokemonLinks::pokeLink& rhs) {
    return lhs.topOrLen == rhs.topOrLen && lhs.up == rhs.up
            && lhs.down == rhs.down && lhs.multiplier == rhs.multiplier
             && lhs.depthTag == rhs.depthTag;
}
bool operator!=(const PokemonLinks::pokeLink& lhs, const PokemonLinks::pokeLink& rhs) {
    return !(lhs == rhs);
}
std::ostream& operator<<(std::ostream& os, const PokemonLinks::pokeLink& link) {
    return os << "{" << link.topOrLen
              << ", " << link.up << ", " << link.down << ", " << link.multiplier << "},";
}
bool operator==(const PokemonLinks::typeName& lhs, const PokemonLinks::typeName& rhs) {
    return lhs.name == rhs.name && lhs.left == rhs.left && lhs.right == rhs.right;
}
bool operator!=(const PokemonLinks::typeName& lhs, const PokemonLinks::typeName& rhs) {
    return !(lhs == rhs);
}
std::ostream& operator<<(std::ostream& os, const PokemonLinks::typeName& type) {
    return os << "{ name: " << type.name
              << ", left: " << type.left << ", right: " << type.right << " }";
}
bool operator==(const std::vector<PokemonLinks::pokeLink>& lhs,
                const std::vector<PokemonLinks::pokeLink>& rhs) {
    if (lhs.size() != rhs.size()) {
        return false;
    }
    for (int i = 0; i < lhs.size(); i++) {
        if (lhs[i] != rhs[i]) {
            return false;
        }
    }
    return true;
}
bool operator!=(const std::vector<PokemonLinks::pokeLink>& lhs,
                const std::vector<PokemonLinks::pokeLink>& rhs) {
    return !(lhs == rhs);
}
bool operator==(const std::vector<PokemonLinks::typeName>& lhs,
                const std::vector<PokemonLinks::typeName>& rhs) {
    if (lhs.size() != rhs.size()) {
        return false;
    }
    for (int i = 0; i < lhs.size(); i++) {
        if (lhs[i] != rhs[i]) {
            return false;
        }
    }
    return true;
}
bool operator!=(const std::vector<PokemonLinks::typeName>& lhs,
                const std::vector<PokemonLinks::typeName>& rhs) {
    return !(lhs == rhs);
}
std::ostream& operator<<(std::ostream& os, const std::vector<PokemonLinks::pokeLink>& links) {
    os << "DLX ARRAY" << std::endl;
    for (int index = 0; index < links.size(); index++) {
        PokemonLinks::pokeLink item = links[index];
        if (item.topOrLen < 0) {
            os << "\n";
        }
        os << "{" << item.topOrLen << ","
           << item.up << "," << item.down << "," << item.multiplier << "," << item.depthTag << "},";
    }
    os << std::endl;
    return os;
}
std::ostream& operator<<(std::ostream&os,
                                const std::vector<PokemonLinks::typeName>& items) {
    os << "LOOKUP TABLE" << std::endl;
    for (const auto& item : items) {
        os << "{\"" << item.name << "\"," << item.left << "," << item.right << "},\n";
    }
    os << std::endl;
    return os;
}
bool operator==(const PokemonLinks::strNum& lhs, const PokemonLinks::strNum& rhs) {
    return lhs.str == rhs.str && lhs.num == rhs.num;
}
bool operator!=(const PokemonLinks::strNum& lhs, const PokemonLinks::strNum& rhs) {
    return !(lhs == rhs);
}
std::ostream& operator<<(std::ostream& os, const PokemonLinks::strNum& nN) {
    return os << "{\"" << nN.str << "\"," << nN.num << "}";
}
bool operator==(const std::vector<PokemonLinks::strNum>& lhs,
                const std::vector<PokemonLinks::strNum>& rhs) {
    if (lhs.size() != rhs.size()) {
        return false;
    }
    for (int i = 0; i < lhs.size(); i++) {
        if (lhs[i] != rhs[i]) {
            return false;
        }
    }
    return true;
}
bool operator!=(const std::vector<PokemonLinks::strNum>& lhs,
                const std::vector<PokemonLinks::strNum>& rhs) {
    return !(lhs == rhs);
}
std::ostream& operator<<(std::ostream& os, const std::vector<PokemonLinks::strNum>& nN) {
    for (const auto& i : nN) {
        os << i;
    }
    return os;
}

} // namespace DancingLinks


/* * * * * * * * * * * * * * * *   Test Cases Below this Point    * * * * * * * * * * * * * * * * */


namespace Dx = DancingLinks;

inline std::ostream& operator<<(std::ostream& os,
                                const std::set<RankedSet<std::string>>& solution) {
    for (const auto& s : solution) {
        os << s;
    }
    os << std::endl;
    return os;
}


/* * * * * * * * * * * * * * * * * *   Defense Links Init   * * * * * * * * * * * * * * * * * * * */


STUDENT_TEST("Initialize small defensive links") {
    /*
     *
     *          Fire   Normal    Water   <-Attack
     *  Ghost          x0.0              <-Defense
     *  Water   x0.5             x0.5
     *
     */
    const std::map<std::string,std::set<Resistance>> types {
        {"Ghost", {{"Fire",Resistance::NORMAL},{"Normal",Resistance::IMMUNE},{"Water",Resistance::NORMAL}}},
        {"Water", {{"Fire",Resistance::FRAC12},{"Normal",Resistance::NORMAL},{"Water",Resistance::FRAC12}}},
    };

    std::vector<Dx::PokemonLinks::strNum> optionTable = {{"",0},{"Ghost",4},{"Water",6}};
    std::vector<Dx::PokemonLinks::typeName> itemTable = {
        {"",3,1},
        {"Fire",0,2},
        {"Normal",1,3},
        {"Water",2,0},
    };
    std::vector<Dx::PokemonLinks::pokeLink> dlx = {
        //     0                          1Fire                       2Normal                   3Water
        {0,0,0,Resistance::EMPTY_,0}, {1,7,7,Resistance::EMPTY_,0},{1,5,5,Resistance::EMPTY_,0},{1,8,8,Resistance::EMPTY_,0},
        //     4Ghost                                                 5Zero
        {-1,0,5,Resistance::EMPTY_,0},                             {2,2,2,Resistance::IMMUNE,0},
        //     6Water                     7Half                                                 8Half
        {-2,5,8,Resistance::EMPTY_,0},{1,1,1,Resistance::FRAC12,0},                            {3,3,3,Resistance::FRAC12,0},
        //     9
        {INT_MIN,7,INT_MIN,Resistance::EMPTY_,0} ,
    };
    Dx::PokemonLinks links(types, Dx::PokemonLinks::DEFENSE);
    EXPECT_EQUAL(optionTable, links.optionTable_);
    EXPECT_EQUAL(itemTable, links.itemTable_);
    EXPECT_EQUAL(dlx, links.links_);
}

STUDENT_TEST("Initialize a world where there are only single types.") {
    /*
     *
     *            Electric  Fire  Grass  Ice   Normal  Water
     *  Dragon     x0.5     x0.5  x0.5                 x0.5
     *  Electric   x0.5
     *  Ghost                                  x0.0
     *  Ice                              x0.5
     *
     */
    const std::map<std::string,std::set<Resistance>> types {
        {"Dragon", {{"Normal",Resistance::NORMAL},{"Fire",Resistance::FRAC12},{"Water",Resistance::FRAC12},{"Electric",Resistance::FRAC12},{"Grass",Resistance::FRAC12},{"Ice",Resistance::DOUBLE}}},
        {"Electric", {{"Normal",Resistance::NORMAL},{"Fire",Resistance::NORMAL},{"Water",Resistance::NORMAL},{"Electric",Resistance::FRAC12},{"Grass",Resistance::NORMAL},{"Ice",Resistance::NORMAL}}},
        {"Ghost", {{"Normal",Resistance::IMMUNE},{"Fire",Resistance::NORMAL},{"Water",Resistance::NORMAL},{"Electric",Resistance::NORMAL},{"Grass",Resistance::NORMAL},{"Ice",Resistance::NORMAL}}},
        {"Ice", {{"Normal",Resistance::NORMAL},{"Fire",Resistance::NORMAL},{"Water",Resistance::NORMAL},{"Electric",Resistance::NORMAL},{"Grass",Resistance::NORMAL},{"Ice",Resistance::FRAC12}}},
    };

    std::vector<Dx::PokemonLinks::strNum> optionTable = {
        {"",0},
        {"Dragon",7},
        {"Electric",12},
        {"Ghost",14},
        {"Ice",16}
    };
    std::vector<Dx::PokemonLinks::typeName> itemTable = {
        {"",6,1},
        {"Electric",0,2},
        {"Fire",1,3},
        {"Grass",2,4},
        {"Ice",3,5},
        {"Normal",4,6},
        {"Water",5,0},
    };
    std::vector<Dx::PokemonLinks::pokeLink> dlx = {
        //       0                             1Electric                  2Fire                     3Grass                        4Ice                          5Normal                      6Water
        {0,0,0,Resistance::EMPTY_,0},   {2,13,8,Resistance::EMPTY_,0},{1,9,9,Resistance::EMPTY_,0},{1,10,10,Resistance::EMPTY_,0},{1,17,17,Resistance::EMPTY_,0},{1,15,15,Resistance::EMPTY_,0},{1,11,11,Resistance::EMPTY_,0},
        //       7Dragon                       8half                      9half                     10half                                                                                   11half
        {-1,0,11,Resistance::EMPTY_,0}, {1,1,13,Resistance::FRAC12,0},{2,2,2,Resistance::FRAC12,0},{3,3,3,Resistance::FRAC12,0},                                                            {6,6,6,Resistance::FRAC12,0},
        //       12Electric                    13half
        {-2,8,13,Resistance::EMPTY_,0}, {1,8,1,Resistance::FRAC12,0},
        //       14Ghost                                                                                                                                        15immune
        {-3,13,15,Resistance::EMPTY_,0},                                                                                                                  {5,5,5,Resistance::IMMUNE,0},
        //       16Ice                                                                                                            17half
        {-4,15,17,Resistance::EMPTY_,0},                                                                                    {4,4,4,Resistance::FRAC12,0},
        //       18
        {INT_MIN,17,INT_MIN,Resistance::EMPTY_,0},
    };
    Dx::PokemonLinks links(types, Dx::PokemonLinks::DEFENSE);
    EXPECT_EQUAL(optionTable, links.optionTable_);
    EXPECT_EQUAL(itemTable, links.itemTable_);
    EXPECT_EQUAL(dlx, links.links_);
}


/* * * * * * * * * * * * * * * *   Defense Links Cover/Uncover      * * * * * * * * * * * * * * * */


STUDENT_TEST("Cover Electric with Dragon eliminates Electric Option. Uncover resets.") {
    /*
     *
     *            Electric  Fire  Grass  Ice   Normal  Water
     *  Dragon     x0.5     x0.5  x0.5                 x0.5
     *  Electric   x0.5
     *  Ghost                                  x0.0
     *  Ice                              x0.5
     *
     */
    const std::map<std::string,std::set<Resistance>> types {
        {"Dragon", {{"Normal",Resistance::NORMAL},{"Fire",Resistance::FRAC12},{"Water",Resistance::FRAC12},{"Electric",Resistance::FRAC12},{"Grass",Resistance::FRAC12},{"Ice",Resistance::DOUBLE}}},
        {"Electric", {{"Normal",Resistance::NORMAL},{"Fire",Resistance::NORMAL},{"Water",Resistance::NORMAL},{"Electric",Resistance::FRAC12},{"Grass",Resistance::NORMAL},{"Ice",Resistance::NORMAL}}},
        {"Ghost", {{"Normal",Resistance::IMMUNE},{"Fire",Resistance::NORMAL},{"Water",Resistance::NORMAL},{"Electric",Resistance::NORMAL},{"Grass",Resistance::NORMAL},{"Ice",Resistance::NORMAL}}},
        {"Ice", {{"Normal",Resistance::NORMAL},{"Fire",Resistance::NORMAL},{"Water",Resistance::NORMAL},{"Electric",Resistance::NORMAL},{"Grass",Resistance::NORMAL},{"Ice",Resistance::FRAC12}}},
    };

    std::vector<Dx::PokemonLinks::strNum> optionTable = {
        {"",0},
        {"Dragon",7},
        {"Electric",12},
        {"Ghost",14},
        {"Ice",16}
    };
    std::vector<Dx::PokemonLinks::typeName> itemTable = {
        {"",6,1},
        {"Electric",0,2},
        {"Fire",1,3},
        {"Grass",2,4},
        {"Ice",3,5},
        {"Normal",4,6},
        {"Water",5,0},
    };
    std::vector<Dx::PokemonLinks::pokeLink> dlx = {
        //       0                             1Electric                  2Fire                     3Grass                        4Ice                          5Normal                      6Water
        {0,0,0,Resistance::EMPTY_,0},   {2,13,8,Resistance::EMPTY_,0},{1,9,9,Resistance::EMPTY_,0},{1,10,10,Resistance::EMPTY_,0},{1,17,17,Resistance::EMPTY_,0},{1,15,15,Resistance::EMPTY_,0},{1,11,11,Resistance::EMPTY_,0},
        //       7Dragon                       8half                      9half                     10half                                                                                   11half
        {-1,0,11,Resistance::EMPTY_,0}, {1,1,13,Resistance::FRAC12,0},{2,2,2,Resistance::FRAC12,0},{3,3,3,Resistance::FRAC12,0},                                                            {6,6,6,Resistance::FRAC12,0},
        //       12Electric                    13half
        {-2,8,13,Resistance::EMPTY_,0}, {1,8,1,Resistance::FRAC12,0},
        //       14Ghost                                                                                                                                        15immune
        {-3,13,15,Resistance::EMPTY_,0},                                                                                                                  {5,5,5,Resistance::IMMUNE,0},
        //       16Ice                                                                                                            17half
        {-4,15,17,Resistance::EMPTY_,0},                                                                                    {4,4,4,Resistance::FRAC12,0},
        //       18
        {INT_MIN,17,INT_MIN,Resistance::EMPTY_,0},
    };
    Dx::PokemonLinks links(types, Dx::PokemonLinks::DEFENSE);
    EXPECT_EQUAL(optionTable, links.optionTable_);
    EXPECT_EQUAL(itemTable, links.itemTable_);
    EXPECT_EQUAL(dlx, links.links_);

    std::vector<Dx::PokemonLinks::typeName> itemCoverElectric = {
        {"",5,4},
        {"Electric",0,2},
        {"Fire",0,3},
        {"Grass",0,4},
        {"Ice",0,5},
        {"Normal",4,0},
        {"Water",5,0},
    };
    /*
     *             Ice   Normal
     *  Ghost             x0.0
     *  Ice        x0.5
     *
     */
    std::vector<Dx::PokemonLinks::pokeLink> dlxCoverElectric = {
        //       0                             1Electric                  2Fire                     3Grass                        4Ice                          5Normal                      6Water
        {0,0,0,Resistance::EMPTY_,0},   {2,13,8,Resistance::EMPTY_,0},{1,9,9,Resistance::EMPTY_,0},{1,10,10,Resistance::EMPTY_,0},{1,17,17,Resistance::EMPTY_,0},{1,15,15,Resistance::EMPTY_,0},{1,11,11,Resistance::EMPTY_,0},
        //       7Dragon                       8half                      9half                     10half                                                                                   11half
        {-1,0,11,Resistance::EMPTY_,0}, {1,1,13,Resistance::FRAC12,0},{2,2,2,Resistance::FRAC12,0},{3,3,3,Resistance::FRAC12,0},                                                            {6,6,6,Resistance::FRAC12,0},
        //       12Electric                    13half
        {-2,8,13,Resistance::EMPTY_,0}, {1,8,1,Resistance::FRAC12,0},
        //       14Ghost                                                                                                                                        15immune
        {-3,13,15,Resistance::EMPTY_,0},                                                                                                                  {5,5,5,Resistance::IMMUNE,0},
        //       16Ice                                                                                                            17half
        {-4,15,17,Resistance::EMPTY_,0},                                                                                    {4,4,4,Resistance::FRAC12,0},
        //       18
        {INT_MIN,17,INT_MIN,Resistance::EMPTY_,0},
    };

    Dx::PokemonLinks::strNum pick = links.coverType(8);
    EXPECT_EQUAL(pick.num,12);
    EXPECT_EQUAL(pick.str,"Dragon");
    EXPECT_EQUAL(itemCoverElectric, links.itemTable_);
    EXPECT_EQUAL(dlxCoverElectric, links.links_);

    links.uncoverType(8);
    EXPECT_EQUAL(itemTable, links.itemTable_);
    EXPECT_EQUAL(dlx, links.links_);
}

STUDENT_TEST("Cover Electric with Electric to cause hiding of many options.") {
    /*
     * This is just nonsense type weakness information in pairs to I can test the cover logic.
     *
     *            Electric  Fire  Grass  Ice   Normal  Water
     *  Electric   x0.5     x0.5
     *  Fire       x0.5           x0.5                 x0.5
     *  Grass               x0.5                       x0.5
     *  Ice                              x0.5          x0.5
     *  Normal     x0.5                        x0.5
     *  Water              x0.5                        x0.5
     *
     */
    const std::map<std::string,std::set<Resistance>> types {
        {"Electric", {{"Electric",Resistance::FRAC12},{"Fire",Resistance::FRAC12},{"Grass",Resistance::NORMAL},{"Ice",Resistance::NORMAL},{"Normal",Resistance::NORMAL},{"Water",Resistance::NORMAL}}},
        {"Fire", {{"Electric",Resistance::FRAC12},{"Fire",Resistance::NORMAL},{"Grass",Resistance::FRAC12},{"Ice",Resistance::NORMAL},{"Normal",Resistance::NORMAL},{"Water",Resistance::FRAC12}}},
        {"Grass", {{"Electric",Resistance::NORMAL},{"Fire",Resistance::FRAC12},{"Grass",Resistance::NORMAL},{"Ice",Resistance::NORMAL},{"Normal",Resistance::NORMAL},{"Water",Resistance::FRAC12}}},
        {"Ice", {{"Electric",Resistance::NORMAL},{"Fire",Resistance::NORMAL},{"Grass",Resistance::NORMAL},{"Ice",Resistance::FRAC12},{"Normal",Resistance::NORMAL},{"Water",Resistance::FRAC12}}},
        {"Normal", {{"Electric",Resistance::FRAC12},{"Fire",Resistance::NORMAL},{"Grass",Resistance::NORMAL},{"Ice",Resistance::NORMAL},{"Normal",Resistance::FRAC12},{"Water",Resistance::NORMAL}}},
        {"Water", {{"Electric",Resistance::NORMAL},{"Fire",Resistance::FRAC12},{"Grass",Resistance::NORMAL},{"Ice",Resistance::NORMAL},{"Normal",Resistance::NORMAL},{"Water",Resistance::FRAC12}}},
    };
    Dx::PokemonLinks links (types, Dx::PokemonLinks::DEFENSE);
    std::vector<Dx::PokemonLinks::typeName> headers = {
        {"",6,1},
        {"Electric",0,2},
        {"Fire",1,3},
        {"Grass",2,4},
        {"Ice",3,5},
        {"Normal",4,6},
        {"Water",5,0},
    };
    std::vector<Dx::PokemonLinks::pokeLink> dlx = {
        //         0                           1Electric                       2Fire                        3Grass                      4Ice                          5Normal                      6Water
        {0,0,0,Resistance::EMPTY_,0},   {3,21,8,Resistance::EMPTY_,0},{3,24,9,Resistance::EMPTY_,0}, {1,12,12,Resistance::EMPTY_,0},{1,18,18,Resistance::EMPTY_,0},{1,22,22,Resistance::EMPTY_,0},{4,25,13,Resistance::EMPTY_,0},
        //         7Electric                   8                          9
        {-1,0,9,Resistance::EMPTY_,0},  {1,1,11,Resistance::FRAC12,0},{2,2,15,Resistance::FRAC12,0},
        //         10Fire                      11                                                       12                                                                                           13
        {-2,8,13,Resistance::EMPTY_,0}, {1,8,21,Resistance::FRAC12,0},                               {3,3,3,Resistance::FRAC12,0},                                                              {6,6,16,Resistance::FRAC12,0},
        //         14Grass                                                15                                                                                                                         16
        {-3,11,16,Resistance::EMPTY_,0},                            {2,9,24,Resistance::FRAC12,0},                                                                                              {6,13,19,Resistance::FRAC12,0},
        //         17Ice                                                                                                                  18                                                         19
        {-4,15,19,Resistance::EMPTY_,0},                                                                                             {4,4,4,Resistance::FRAC12,0},                              {6,16,25,Resistance::FRAC12,0},
        //         20Normal                    21                                                                                                                       22
        {-5,18,22,Resistance::EMPTY_,0},{1,11,1,Resistance::FRAC12,0},                                                                                             {5,5,5,Resistance::FRAC12,0},
        //         23Water                                                24                                                                                                                         25
        {-6,21,25,Resistance::EMPTY_,0},                            {2,15,2,Resistance::FRAC12,0},                                                                                              {6,19,6,Resistance::FRAC12,0},
        {INT_MIN,24,INT_MIN,Resistance::EMPTY_,0},
    };
    EXPECT_EQUAL(headers, links.itemTable_);
    EXPECT_EQUAL(dlx, links.links_);

    std::vector<Dx::PokemonLinks::typeName> headersCoverElectric = {
        {"",6,3},
        {"Electric",0,2},
        {"Fire",0,3},
        {"Grass",0,4},
        {"Ice",3,5},
        {"Normal",4,6},
        {"Water",5,0},
    };
    std::vector<Dx::PokemonLinks::pokeLink> dlxCoverElectric = {
        /*
         *
         *        Grass   Ice    Normal  Water
         *  Ice           x0.5           x0.5
         *
         *
         */
        //         0                           1Electric                      2Fire                        3Grass                      4Ice                          5Normal                          6Water
        {0,0,0,Resistance::EMPTY_,0},   {3,21,8,Resistance::EMPTY_,0},{3,24,9,Resistance::EMPTY_,0}, {0,3,3,Resistance::EMPTY_,0},{1,18,18,Resistance::EMPTY_,0},{0,5,5,Resistance::EMPTY_,0},  {1,19,19,Resistance::EMPTY_,0},
        //         7Electric                   8                          9
        {-1,0,9,Resistance::EMPTY_,0},  {1,1,11,Resistance::FRAC12,0},{2,2,15,Resistance::FRAC12,0},
        //         10Fire                      11                                                       12                                                                                             13
        {-2,8,13,Resistance::EMPTY_,0}, {1,8,21,Resistance::FRAC12,0},                             {3,3,3,Resistance::FRAC12,0},                                                                {6,6,16,Resistance::FRAC12,0},
        //         14Grass                                                15                                                                                                                           16
        {-3,11,16,Resistance::EMPTY_,0},                              {2,9,24,Resistance::FRAC12,0},                                                                                            {6,6,19,Resistance::FRAC12,0},
        //         17Ice                                                                                                           18                                                                  19
        {-4,15,19,Resistance::EMPTY_,0},                                                                                      {4,4,4,Resistance::FRAC12,0},                                     {6,6,6,Resistance::FRAC12,0},
        //         20Normal                    21                                                                                                                22
        {-5,18,22,Resistance::EMPTY_,0},{1,11,1,Resistance::FRAC12,0},                                                                                       {5,5,5,Resistance::FRAC12,0},
        //         23Water                                                24                                                                                                                           25
        {-6,21,25,Resistance::EMPTY_,0},                              {2,15,2,Resistance::FRAC12,0},                                                                                            {6,19,6,Resistance::FRAC12,0},
        {INT_MIN,24,INT_MIN,Resistance::EMPTY_,0},
    };

    Dx::PokemonLinks::strNum pick = links.coverType(8);
    EXPECT_EQUAL(pick.num,6);
    EXPECT_EQUAL(pick.str,"Electric");
    EXPECT_EQUAL(headersCoverElectric, links.itemTable_);
    EXPECT_EQUAL(dlxCoverElectric, links.links_);

    links.uncoverType(8);
    EXPECT_EQUAL(headers, links.itemTable_);
    EXPECT_EQUAL(dlx, links.links_);
}


/* * * * * * * * * * * * *      Solve the Defensive Cover Problem       * * * * * * * * * * * * * */


STUDENT_TEST("There are two exact covers for this typing combo.") {
    /*
     *              Electric   Grass   Ice   Normal   Water
     *   Electric    x0.5
     *   Ghost                               x0.0
     *   Ground      x0.0
     *   Ice                           x0.5
     *   Poison                x0.5
     *   Water                         x0.5           x0.5
     *
     *   Exact Defensive Type Covers. 1 is better because Ground is immune to electric.
     *      1. Ghost, Ground, Poison, Water
     *      2. Electric, Ghost, Poison, Water
     *
     */
    const std::map<std::string,std::set<Resistance>> types {
        {"Electric", {{"Electric",Resistance::FRAC12},{"Grass",Resistance::NORMAL},{"Ice",Resistance::NORMAL},{"Normal",Resistance::NORMAL},{"Water",Resistance::NORMAL}}},
        {"Ghost", {{"Electric",Resistance::NORMAL},{"Grass",Resistance::NORMAL},{"Ice",Resistance::NORMAL},{"Normal",Resistance::IMMUNE},{"Water",Resistance::NORMAL}}},
        {"Ground", {{"Electric",Resistance::IMMUNE},{"Grass",Resistance::NORMAL},{"Ice",Resistance::NORMAL},{"Normal",Resistance::NORMAL},{"Water",Resistance::NORMAL}}},
        {"Ice", {{"Electric",Resistance::NORMAL},{"Grass",Resistance::NORMAL},{"Ice",Resistance::FRAC12},{"Normal",Resistance::NORMAL},{"Water",Resistance::NORMAL}}},
        {"Poison", {{"Electric",Resistance::NORMAL},{"Grass",Resistance::FRAC12},{"Ice",Resistance::NORMAL},{"Normal",Resistance::NORMAL},{"Water",Resistance::NORMAL}}},
        {"Water", {{"Electric",Resistance::NORMAL},{"Grass",Resistance::DOUBLE},{"Ice",Resistance::FRAC12},{"Normal",Resistance::NORMAL},{"Water",Resistance::FRAC12}}},
    };
    Dx::PokemonLinks links(types, Dx::PokemonLinks::DEFENSE);
    std::set<RankedSet<std::string>> correct = {{11,{"Ghost","Ground","Poison","Water"}}, {13,{"Electric","Ghost","Poison","Water"}}};
    EXPECT_EQUAL(links.getExactCoverages(6), correct);
}

STUDENT_TEST("There is one exact and a few overlapping covers here. Exact cover first.") {
    /*
     *                     Electric    Fire    Grass    Ice    Normal    Water
     *
     *   Bug-Ghost                              x.5             x0
     *
     *   Electric-Grass     x.25                x.5                       x.5
     *
     *   Fire-Flying                   x.5      x.25
     *
     *   Ground-Water       x0         x.5
     *
     *   Ice-Psychic                                    x.5
     *
     *   Ice-Water                                      x.25              x.5
     */
    const std::map<std::string,std::set<Resistance>> types = {
        /* In reality maps will have every type present in every key. But I know the internals
         * of my implementation and will just enter all types for the first key to make entering
         * the rest of the test cases easier.
         */
        {"Bug-Ghost",{{"Electric",Resistance::NORMAL},{"Fire",Resistance::NORMAL},{"Grass",Resistance::FRAC12},{"Ice",Resistance::NORMAL},{"Normal",Resistance::IMMUNE},{"Water",Resistance::NORMAL}}},
        {"Electric-Grass",{{"Electric",Resistance::FRAC14},{"Grass",Resistance::FRAC12},{"Water",Resistance::FRAC12}}},
        {"Fire-Flying",{{"Fire",Resistance::FRAC12},{"Grass",Resistance::FRAC14}}},
        {"Ground-Water",{{"Electric",Resistance::IMMUNE},{"Fire",Resistance::FRAC12}}},
        {"Ice-Psychic",{{"Ice",Resistance::FRAC12}}},
        {"Ice-Water",{{"Ice",Resistance::FRAC14},{"Water",Resistance::FRAC12}}},
    };
    const std::vector<Dx::PokemonLinks::strNum> options = {
        {"",0},
        {"Bug-Ghost",7},
        {"Electric-Grass",10},
        {"Fire-Flying",14},
        {"Ground-Water",17},
        {"Ice-Psychic",20},
        {"Ice-Water",22},
    };
    std::vector<Dx::PokemonLinks::typeName> items = {
        {"",6,1},
        {"Electric",0,2},
        {"Fire",1,3},
        {"Grass",2,4},
        {"Ice",3,5},
        {"Normal",4,6},
        {"Water",5,0},
    };
    const std::vector<Dx::PokemonLinks::pokeLink> dlx = {
        //        0                            1Electric                       2Fire                            3Grass                            4Ice                        5Normal                      6Water
        {0,0,0,Resistance::EMPTY_,0},   {2,18,11,Resistance::EMPTY_,0},{2,19,15,Resistance::EMPTY_,0},{3,16,8,Resistance::EMPTY_,0},{2,23,21,Resistance::EMPTY_,0},{1,9,9,Resistance::EMPTY_,0},{2,24,13,Resistance::EMPTY_,0},
        //        7Bug-Ghost                                                                                    8                                                             9
        {-1,0,9,Resistance::EMPTY_,0},                                                                {3,3,12,Resistance::FRAC12,0},                               {5,5,5,Resistance::IMMUNE,0},
        //        10Electric-Grass             11                                                               12                                                                                         13
        {-2,8,13,Resistance::EMPTY_,0}, {1,1,18,Resistance::FRAC14,0},                                {3,8,16,Resistance::FRAC12,0},                                                            {6,6,24,Resistance::FRAC12,0},
        //        14Fire-Flying                                                15                               16
        {-3,11,16,Resistance::EMPTY_,0},                               {2,2,19,Resistance::FRAC12,0}, {3,12,3,Resistance::FRAC14,0},
        //        17Ground-Water               18                              19
        {-4,15,19,Resistance::EMPTY_,0},{1,11,1,Resistance::IMMUNE,0}, {2,15,2,Resistance::FRAC12,0},
        //        20Ice-Psychic                                                                                                                   21
        {-5,18,21,Resistance::EMPTY_,0},                                                                                            {4,4,23,Resistance::FRAC12,0},
        //        22Ice-Water                                                                                                                     23                                                        24
        {-6,21,24,Resistance::EMPTY_,0},                                                                                            {4,21,4,Resistance::FRAC14,0},                              {6,13,6,Resistance::FRAC12,0},
        //        25
        {INT_MIN,23,INT_MIN,Resistance::EMPTY_,0},
    };
    Dx::PokemonLinks links(types, Dx::PokemonLinks::DEFENSE);
    EXPECT_EQUAL(links.optionTable_, options);
    EXPECT_EQUAL(links.itemTable_, items);
    EXPECT_EQUAL(links.links_, dlx);
    std::set<RankedSet<std::string>> result = links.getExactCoverages(6);
    std::set<RankedSet<std::string>> correct = {{13,{"Bug-Ghost","Ground-Water","Ice-Water",}}};
    EXPECT_EQUAL(correct, result);
}


/* * * * * * * * * * * * * * * * * *   Attack Links Init    * * * * * * * * * * * * * * * * * * * */

/* The good news about this section is that we only have to test that we can correctly initialize
 * the network by inverting the attack types and defense types. Then, the algorithm runs
 * identically and we can use the same functions for this problem.
 */

STUDENT_TEST("Initialization of ATTACK dancing links.") {
    /*
     *
     *                    Fire-Flying   Ground-Grass   Ground-Rock   <-Defense
     *         Electric       2X
     *         Fire                         2x
     *         Water          2x                         4x          <-Attack
     *
     */
    const std::map<std::string,std::set<Resistance>> types {
        {"Ground-Rock", {{"Electric",Resistance::IMMUNE},{"Fire",Resistance::NORMAL},{"Water",Resistance::QUADRU}}},
        {"Ground-Grass", {{"Electric",Resistance::IMMUNE},{"Fire",Resistance::DOUBLE},{"Water",Resistance::NORMAL}}},
        {"Fire-Flying", {{"Electric",Resistance::DOUBLE},{"Fire",Resistance::FRAC12},{"Water",Resistance::DOUBLE}}},
    };
    const std::vector<Dx::PokemonLinks::strNum> optionTable = {
        {"",0},
        {"Electric",4},
        {"Fire",6},
        {"Water",8}
    };
    const std::vector<Dx::PokemonLinks::typeName> itemTable = {
        {"",3,1},
        {"Fire-Flying",0,2},
        {"Ground-Grass",1,3},
        {"Ground-Rock",2,0},
    };
    const std::vector<Dx::PokemonLinks::pokeLink> dlx {
        //       0                       1Fire-Flying                 2Ground-Grass              3Ground-Rock
        {0,0,0,Resistance::EMPTY_,0},  {2,9,5,Resistance::EMPTY_,0},{1,7,7,Resistance::EMPTY_,0},{1,10,10,Resistance::EMPTY_,0},
        //       4Electric               5Double
        {-1,0,5,Resistance::EMPTY_,0}, {1,1,9,Resistance::DOUBLE,0},
        //       6Fire                                                7Double
        {-2,5,7,Resistance::EMPTY_,0},                                {2,2,2,Resistance::DOUBLE,0},
        //       8Water                  9Double                                                 10Quadru
        {-3,7,10,Resistance::EMPTY_,0},{1,5,1,Resistance::DOUBLE,0},                           {3,3,3,Resistance::QUADRU,0},
        {INT_MIN,9,INT_MIN,Resistance::EMPTY_,0},
    };
    Dx::PokemonLinks links(types, Dx::PokemonLinks::ATTACK);
    EXPECT_EQUAL(links.optionTable_, optionTable);
    EXPECT_EQUAL(links.itemTable_, itemTable);
    EXPECT_EQUAL(links.links_, dlx);
}

STUDENT_TEST("At least test that we can recognize a successful attack coverage") {
    /*
     *
     *               Normal   Fire   Water   Electric   Grass   Ice     <- Defensive Types
     *    Fighting     x2                                        x2
     *    Grass                       x2                                <- Attack Types
     *    Ground               x2               x2
     *    Ice                                            x2
     *    Poison                                         x2
     *
     * There are two attack coverage schemes:
     *      Fighting, Grass, Ground, Ice
     *      Fighting, Grass, Ground, Poison
     */
    const std::map<std::string,std::set<Resistance>> types = {
        {"Electric", {{"Ground",Resistance::DOUBLE}}},
        {"Fire", {{"Ground",Resistance::DOUBLE}}},
        {"Grass", {{"Ice",Resistance::DOUBLE},{"Poison",Resistance::DOUBLE}}},
        {"Ice", {{"Fighting",Resistance::DOUBLE}}},
        {"Normal", {{"Fighting",Resistance::DOUBLE}}},
        {"Water", {{"Grass",Resistance::DOUBLE}}},
    };
    std::set<RankedSet<std::string>> solutions = {{30, {"Fighting","Grass","Ground","Ice"}},
                                                  {30,{"Fighting","Grass","Ground","Poison"}}};
    Dx::PokemonLinks links(types, Dx::PokemonLinks::ATTACK);
    EXPECT_EQUAL(links.getExactCoverages(24), solutions);
}

STUDENT_TEST("There is one exact and a few overlapping covers here. Exact cover first.") {
    /*
     *            Bug-Ghost   Electric-Grass   Fire-Flying   Ground-Water   Ice-Psychic   Ice-Water
     *
     * Electric                                    x2                                        x2
     *
     * Fire          x2               x2                                       x2
     *
     * Grass                                                      x4                         x2
     *
     * Ice                            x2
     *
     * Normal
     *
     * Water                                       x2
     *
     */
    const std::map<std::string,std::set<Resistance>> types = {
        {"Bug-Ghost",{{"Electric",Resistance::NORMAL},{"Fire",Resistance::DOUBLE},{"Grass",Resistance::FRAC12},{"Ice",Resistance::NORMAL},{"Normal",Resistance::IMMUNE},{"Water",Resistance::NORMAL}}},
        {"Electric-Grass",{{"Electric",Resistance::FRAC14},{"Fire",Resistance::DOUBLE},{"Grass",Resistance::FRAC12},{"Ice",Resistance::FRAC12},{"Normal",Resistance::NORMAL},{"Water",Resistance::FRAC12}}},
        {"Fire-Flying",{{"Electric",Resistance::DOUBLE},{"Fire",Resistance::FRAC12},{"Grass",Resistance::FRAC14},{"Ice",Resistance::FRAC12},{"Normal",Resistance::NORMAL},{"Water",Resistance::DOUBLE}}},
        {"Ground-Water",{{"Electric",Resistance::IMMUNE},{"Fire",Resistance::FRAC12},{"Grass",Resistance::QUADRU},{"Ice",Resistance::NORMAL},{"Normal",Resistance::NORMAL},{"Water",Resistance::NORMAL}}},
        {"Ice-Psychic",{{"Electric",Resistance::NORMAL},{"Fire",Resistance::DOUBLE},{"Grass",Resistance::NORMAL},{"Ice",Resistance::FRAC12},{"Normal",Resistance::NORMAL},{"Water",Resistance::NORMAL}}},
        {"Ice-Water",{{"Electric",Resistance::DOUBLE},{"Fire",Resistance::NORMAL},{"Grass",Resistance::DOUBLE},{"Ice",Resistance::FRAC12},{"Normal",Resistance::NORMAL},{"Water",Resistance::FRAC12}}},
    };
    Dx::PokemonLinks links(types, Dx::PokemonLinks::ATTACK);
    std::set<RankedSet<std::string>> result = links.getExactCoverages(24);
    std::set<RankedSet<std::string>> correct = {
        {31,{"Fire","Grass","Water",}}
    };
    EXPECT_EQUAL(result, correct);
}


/* * * * * * * * * * *    Finding a Weak Coverage that Allows Overlap     * * * * * * * * * * * * */


STUDENT_TEST("Test the depth tag approach to overlapping coverage.") {
    /*
     * This is just nonsense type weakness information in pairs to I can test the cover logic.
     *
     *            Electric  Fire  Grass  Ice   Normal  Water
     *  Electric   x0.5     x0.5
     *  Fire       x0.5           x0.5                 x0.5
     *  Grass               x0.5                       x0.5
     *  Ice                              x0.5          x0.5
     *  Normal     x0.5                        x0.5
     *  Water              x0.5                        x0.5
     *
     */
    const std::map<std::string,std::set<Resistance>> types {
        {"Electric", {{"Electric",Resistance::FRAC12},{"Fire",Resistance::FRAC12},{"Grass",Resistance::NORMAL},{"Ice",Resistance::NORMAL},{"Normal",Resistance::NORMAL},{"Water",Resistance::NORMAL}}},
        {"Fire", {{"Electric",Resistance::FRAC12},{"Fire",Resistance::NORMAL},{"Grass",Resistance::FRAC12},{"Ice",Resistance::NORMAL},{"Normal",Resistance::NORMAL},{"Water",Resistance::FRAC12}}},
        {"Grass", {{"Electric",Resistance::NORMAL},{"Fire",Resistance::FRAC12},{"Grass",Resistance::NORMAL},{"Ice",Resistance::NORMAL},{"Normal",Resistance::NORMAL},{"Water",Resistance::FRAC12}}},
        {"Ice", {{"Electric",Resistance::NORMAL},{"Fire",Resistance::NORMAL},{"Grass",Resistance::NORMAL},{"Ice",Resistance::FRAC12},{"Normal",Resistance::NORMAL},{"Water",Resistance::FRAC12}}},
        {"Normal", {{"Electric",Resistance::FRAC12},{"Fire",Resistance::NORMAL},{"Grass",Resistance::NORMAL},{"Ice",Resistance::NORMAL},{"Normal",Resistance::FRAC12},{"Water",Resistance::NORMAL}}},
        {"Water", {{"Electric",Resistance::NORMAL},{"Fire",Resistance::FRAC12},{"Grass",Resistance::NORMAL},{"Ice",Resistance::NORMAL},{"Normal",Resistance::NORMAL},{"Water",Resistance::FRAC12}}},
    };

    const std::vector<Dx::PokemonLinks::typeName> headers {
        {"",6,1},
        {"Electric",0,2},
        {"Fire",1,3},
        {"Grass",2,4},
        {"Ice",3,5},
        {"Normal",4,6},
        {"Water",5,0},
    };
    const std::vector<Dx::PokemonLinks::pokeLink> dlx = {
        //       0                            1Electric                        2Fire                         3Grass                        4Ice                             5Normal                        6Water
        {0,0,0,Resistance::EMPTY_,0},   {3,21,8,Resistance::EMPTY_,0},{3,24,9,Resistance::EMPTY_,0}, {1,12,12,Resistance::EMPTY_,0},{1,18,18,Resistance::EMPTY_,0},{1,22,22,Resistance::EMPTY_,0},{4,25,13,Resistance::EMPTY_,0},
        //       7Electric                    8                                9
        {-1,0,9,Resistance::EMPTY_,0},  {1,1,11,Resistance::FRAC12,0},{2,2,15,Resistance::FRAC12,0},
        //       10Fire                       11                                                              12                                                                                            13
        {-2,8,13,Resistance::EMPTY_,0}, {1,8,21,Resistance::FRAC12,0},                               {3,3,3,Resistance::FRAC12,0},                                                                 {6,6,16,Resistance::FRAC12,0},
        //       14Grass                                                       15                                                                                                                           16
        {-3,11,16,Resistance::EMPTY_,0},                              {2,9,24,Resistance::FRAC12,0},                                                                                               {6,13,19,Resistance::FRAC12,0},
        //       17Ice                                                                                                                      18                                                              19
        {-4,15,19,Resistance::EMPTY_,0},                                                                                            {4,4,4,Resistance::FRAC12,0},                                  {6,16,25,Resistance::FRAC12,0},
        //       20Normal                     21                                                                                                                             22
        {-5,18,22,Resistance::EMPTY_,0},{1,11,1,Resistance::FRAC12,0},                                                                                             {5,5,5,Resistance::FRAC12,0},
        //       23Water                                                       24                                                                                                                           25
        {-6,21,25,Resistance::EMPTY_,0},                              {2,15,2,Resistance::FRAC12,0},                                                                                               {6,19,6,Resistance::FRAC12,0},
        //       26
        {INT_MIN,24,INT_MIN,Resistance::EMPTY_,0},
    };
    Dx::PokemonLinks links (types, Dx::PokemonLinks::DEFENSE);
    EXPECT_EQUAL(links.links_, dlx);
    EXPECT_EQUAL(links.itemTable_, headers);

    Dx::PokemonLinks::strNum choice = links.overlappingCoverType(8, 6);
    EXPECT_EQUAL(choice.num, 6);
    EXPECT_EQUAL(choice.str, "Electric");
    const std::vector<Dx::PokemonLinks::typeName> headersCoverElectric {
        {"",6,3},
        {"Electric",0,2},
        {"Fire",0,3},
        {"Grass",0,4},
        {"Ice",3,5},
        {"Normal",4,6},
        {"Water",5,0},
    };
    const std::vector<Dx::PokemonLinks::pokeLink> dlxCoverElectric = {
        /*
         *
         *            Grass   Ice   Normal  Water
         *  Fire       x0.5                 x0.5
         *  Grass                           x0.5
         *  Ice               x0.5          x0.5
         *  Normal                  x0.5
         *  Water                           x0.5
         *
         */
        //       0                            1Electric                        2Fire                         3Grass                        4Ice                             5Normal                        6Water
        {0,0,0,Resistance::EMPTY_,0},   {3,21,8,Resistance::EMPTY_,6},{3,24,9,Resistance::EMPTY_,6}, {1,12,12,Resistance::EMPTY_,0},{1,18,18,Resistance::EMPTY_,0},{1,22,22,Resistance::EMPTY_,0},{4,25,13,Resistance::EMPTY_,0},
        //       7Electric                    8                                9
        {-1,0,9,Resistance::EMPTY_,0},  {1,1,11,Resistance::FRAC12,6},{2,2,15,Resistance::FRAC12,6},
        //       10Fire                       11                                                              12                                                                                            13
        {-2,8,13,Resistance::EMPTY_,0}, {1,8,21,Resistance::FRAC12,0},                               {3,3,3,Resistance::FRAC12,0},                                                                 {6,6,16,Resistance::FRAC12,0},
        //       14Grass                                                       15                                                                                                                           16
        {-3,11,16,Resistance::EMPTY_,0},                              {2,9,24,Resistance::FRAC12,0},                                                                                               {6,13,19,Resistance::FRAC12,0},
        //       17Ice                                                                                                                      18                                                              19
        {-4,15,19,Resistance::EMPTY_,0},                                                                                            {4,4,4,Resistance::FRAC12,0},                                  {6,16,25,Resistance::FRAC12,0},
        //       20Normal                     21                                                                                                                             22
        {-5,18,22,Resistance::EMPTY_,0},{1,11,1,Resistance::FRAC12,0},                                                                                             {5,5,5,Resistance::FRAC12,0},
        //       23Water                                                       24                                                                                                                           25
        {-6,21,25,Resistance::EMPTY_,0},                              {2,15,2,Resistance::FRAC12,0},                                                                                               {6,19,6,Resistance::FRAC12,0},
        //       26
        {INT_MIN,24,INT_MIN,Resistance::EMPTY_,0},
    };
    EXPECT_EQUAL(links.itemTable_, headersCoverElectric);
    EXPECT_EQUAL(links.links_, dlxCoverElectric);

    Dx::PokemonLinks::strNum choice2 = links.overlappingCoverType(12, 5);
    EXPECT_EQUAL(choice2.num, 6);
    EXPECT_EQUAL(choice2.str, "Fire");
    const std::vector<Dx::PokemonLinks::typeName> headersCoverGrass {
        {"",5,4},
        {"Electric",0,2},
        {"Fire",0,3},
        {"Grass",0,4},
        {"Ice",0,5},
        {"Normal",4,0},
        {"Water",5,0},
    };
    const std::vector<Dx::PokemonLinks::pokeLink> dlxCoverGrass = {
        /*
         *
         *            Ice   Normal
         *  Grass
         *  Ice       x0.5
         *  Normal          x0.5
         *  Water
         *
         */
        //       0                            1Electric                        2Fire                         3Grass                        4Ice                             5Normal                        6Water
        {0,0,0,Resistance::EMPTY_,0},   {3,21,8,Resistance::EMPTY_,6},{3,24,9,Resistance::EMPTY_,6}, {1,12,12,Resistance::EMPTY_,5},{1,18,18,Resistance::EMPTY_,0},{1,22,22,Resistance::EMPTY_,0},{4,25,13,Resistance::EMPTY_,5},
        //       7Electric                    8                                9
        {-1,0,9,Resistance::EMPTY_,0},  {1,1,11,Resistance::FRAC12,6},{2,2,15,Resistance::FRAC12,6},
        //       10Fire                       11                                                              12                                                                                            13
        {-2,8,13,Resistance::EMPTY_,0}, {1,8,21,Resistance::FRAC12,5},                               {3,3,3,Resistance::FRAC12,5},                                                                 {6,6,16,Resistance::FRAC12,5},
        //       14Grass                                                       15                                                                                                                           16
        {-3,11,16,Resistance::EMPTY_,0},                              {2,9,24,Resistance::FRAC12,0},                                                                                               {6,13,19,Resistance::FRAC12,0},
        //       17Ice                                                                                                                      18                                                              19
        {-4,15,19,Resistance::EMPTY_,0},                                                                                            {4,4,4,Resistance::FRAC12,0},                                  {6,16,25,Resistance::FRAC12,0},
        //       20Normal                     21                                                                                                                             22
        {-5,18,22,Resistance::EMPTY_,0},{1,11,1,Resistance::FRAC12,0},                                                                                             {5,5,5,Resistance::FRAC12,0},
        //       23Water                                                       24                                                                                                                           25
        {-6,21,25,Resistance::EMPTY_,0},                              {2,15,2,Resistance::FRAC12,0},                                                                                               {6,19,6,Resistance::FRAC12,0},
        //       26
        {INT_MIN,24,INT_MIN,Resistance::EMPTY_,0},
    };
    EXPECT_EQUAL(links.itemTable_, headersCoverGrass);
    EXPECT_EQUAL(links.links_, dlxCoverGrass);
    links.overlappingUncoverType(12);
    EXPECT_EQUAL(links.itemTable_, headersCoverElectric);
    EXPECT_EQUAL(links.links_, dlxCoverElectric);
    links.overlappingUncoverType(8);
    EXPECT_EQUAL(links.links_, dlx);
    EXPECT_EQUAL(links.itemTable_, headers);
}

STUDENT_TEST("Overlapping allows two types to cover same opposing type i.e. Fire and Electric") {
    /*
     * This is just nonsense type weakness information in pairs to I can test the cover logic.
     *
     *            Electric  Fire  Grass  Ice   Normal  Water
     *  Electric   x0.5     x0.5
     *  Fire       x0.5           x0.5                 x0.5
     *  Grass               x0.5                       x0.5
     *  Ice                              x0.5          x0.5
     *  Normal     x0.5                        x0.5
     *  Water              x0.5                        x0.5
     *
     */
    const std::map<std::string,std::set<Resistance>> types {
        {"Electric", {{"Electric",Resistance::FRAC12},{"Fire",Resistance::FRAC12},{"Grass",Resistance::NORMAL},{"Ice",Resistance::NORMAL},{"Normal",Resistance::NORMAL},{"Water",Resistance::NORMAL}}},
        {"Fire", {{"Electric",Resistance::FRAC12},{"Fire",Resistance::NORMAL},{"Grass",Resistance::FRAC12},{"Ice",Resistance::NORMAL},{"Normal",Resistance::NORMAL},{"Water",Resistance::FRAC12}}},
        {"Grass", {{"Electric",Resistance::NORMAL},{"Fire",Resistance::FRAC12},{"Grass",Resistance::NORMAL},{"Ice",Resistance::NORMAL},{"Normal",Resistance::NORMAL},{"Water",Resistance::FRAC12}}},
        {"Ice", {{"Electric",Resistance::NORMAL},{"Fire",Resistance::NORMAL},{"Grass",Resistance::NORMAL},{"Ice",Resistance::FRAC12},{"Normal",Resistance::NORMAL},{"Water",Resistance::FRAC12}}},
        {"Normal", {{"Electric",Resistance::FRAC12},{"Fire",Resistance::NORMAL},{"Grass",Resistance::NORMAL},{"Ice",Resistance::NORMAL},{"Normal",Resistance::FRAC12},{"Water",Resistance::NORMAL}}},
        {"Water", {{"Electric",Resistance::NORMAL},{"Fire",Resistance::FRAC12},{"Grass",Resistance::NORMAL},{"Ice",Resistance::NORMAL},{"Normal",Resistance::NORMAL},{"Water",Resistance::FRAC12}}},
    };
    Dx::PokemonLinks links (types, Dx::PokemonLinks::DEFENSE);
    std::set<RankedSet<std::string>> result = links.getOverlappingCoverages(6);
    std::set<RankedSet<std::string>> correct = {
        {18,{"Electric","Fire","Ice","Normal",}},
        {18,{"Fire","Grass","Ice","Normal",}},
        {18,{"Fire","Ice","Normal","Water",}}
    };
    EXPECT_EQUAL(correct, result);
}

STUDENT_TEST("There is one exact and a few overlapping covers here. Let's see overlapping.") {
    /*
     *                     Electric    Fire    Grass    Ice    Normal    Water
     *
     *   Bug-Ghost                              x.5             x0
     *
     *   Electric-Grass     x.25                x.5                       x.5
     *
     *   Fire-Flying                   x.5      x.25
     *
     *   Ground-Water       x0         x.5
     *
     *   Ice-Psychic                                    x.5
     *
     *   Ice-Water                                      x.25              x.5
     */
    const std::map<std::string,std::set<Resistance>> types = {
        /* In reality maps will have every type present in every key. But I know the internals
         * of my implementation and will just enter all types for the first key to make entering
         * the rest of the test cases easier.
         */
        {"Bug-Ghost",{{"Electric",Resistance::NORMAL},{"Fire",Resistance::NORMAL},{"Grass",Resistance::FRAC12},{"Ice",Resistance::NORMAL},{"Normal",Resistance::IMMUNE},{"Water",Resistance::NORMAL}}},
        {"Electric-Grass",{{"Electric",Resistance::FRAC14},{"Grass",Resistance::FRAC12},{"Water",Resistance::FRAC12}}},
        {"Fire-Flying",{{"Fire",Resistance::FRAC12},{"Grass",Resistance::FRAC14}}},
        {"Ground-Water",{{"Electric",Resistance::IMMUNE},{"Fire",Resistance::FRAC12}}},
        {"Ice-Psychic",{{"Ice",Resistance::FRAC12}}},
        {"Ice-Water",{{"Ice",Resistance::FRAC14},{"Water",Resistance::FRAC12}}},
    };
    Dx::PokemonLinks links(types, Dx::PokemonLinks::DEFENSE);
    std::set<RankedSet<std::string>> result = links.getOverlappingCoverages(6);
    std::set<RankedSet<std::string>> correct = {
        {13,{"Bug-Ghost","Ground-Water","Ice-Water",}},
        {14,{"Bug-Ghost","Electric-Grass","Fire-Flying","Ice-Water",}},
        {14,{"Bug-Ghost","Electric-Grass","Ground-Water","Ice-Psychic",}},
        {14,{"Bug-Ghost","Electric-Grass","Ground-Water","Ice-Water",}},
        {14,{"Bug-Ghost","Ground-Water","Ice-Psychic","Ice-Water",}},
        {15,{"Bug-Ghost","Electric-Grass","Fire-Flying","Ice-Psychic",}},
        {15,{"Bug-Ghost","Electric-Grass","Ground-Water","Ice-Psychic",}}
    };
    EXPECT_EQUAL(correct, result);
}


/* * * * * * * *    Test the Utility Functions for the Fun User Ops We Support      * * * * * * * */


STUDENT_TEST("Test binary search on the item table.") {
    /*
     * This is just nonsense type weakness information in pairs to I can test the cover logic.
     *
     *            Electric  Fire  Grass  Ice   Normal  Water
     *  Electric   x0.5     x0.5
     *  Fire       x0.5           x0.5                 x0.5
     *  Grass               x0.5                       x0.5
     *  Ice                              x0.5          x0.5
     *  Normal     x0.5                        x0.5
     *  Water              x0.5                        x0.5
     *
     */
    const std::map<std::string,std::set<Resistance>> types {
        {"Electric", {{"Electric",Resistance::FRAC12},{"Fire",Resistance::FRAC12},{"Grass",Resistance::NORMAL},{"Ice",Resistance::NORMAL},{"Normal",Resistance::NORMAL},{"Water",Resistance::NORMAL}}},
        {"Fire", {{"Electric",Resistance::FRAC12},{"Fire",Resistance::NORMAL},{"Grass",Resistance::FRAC12},{"Ice",Resistance::NORMAL},{"Normal",Resistance::NORMAL},{"Water",Resistance::FRAC12}}},
        {"Grass", {{"Electric",Resistance::NORMAL},{"Fire",Resistance::FRAC12},{"Grass",Resistance::NORMAL},{"Ice",Resistance::NORMAL},{"Normal",Resistance::NORMAL},{"Water",Resistance::FRAC12}}},
        {"Ice", {{"Electric",Resistance::NORMAL},{"Fire",Resistance::NORMAL},{"Grass",Resistance::NORMAL},{"Ice",Resistance::FRAC12},{"Normal",Resistance::NORMAL},{"Water",Resistance::FRAC12}}},
        {"Normal", {{"Electric",Resistance::FRAC12},{"Fire",Resistance::NORMAL},{"Grass",Resistance::NORMAL},{"Ice",Resistance::NORMAL},{"Normal",Resistance::FRAC12},{"Water",Resistance::NORMAL}}},
        {"Water", {{"Electric",Resistance::NORMAL},{"Fire",Resistance::FRAC12},{"Grass",Resistance::NORMAL},{"Ice",Resistance::NORMAL},{"Normal",Resistance::NORMAL},{"Water",Resistance::FRAC12}}},
    };
    const std::vector<Dx::PokemonLinks::typeName> headers {
        {"",6,1},
        {"Electric",0,2},
        {"Fire",1,3},
        {"Grass",2,4},
        {"Ice",3,5},
        {"Normal",4,6},
        {"Water",5,0},
    };
    Dx::PokemonLinks links(types, Dx::PokemonLinks::DEFENSE);
    EXPECT_EQUAL(links.findItemIndex("Electric"), 1);
    EXPECT_EQUAL(links.findItemIndex("Fire"), 2);
    EXPECT_EQUAL(links.findItemIndex("Grass"), 3);
    EXPECT_EQUAL(links.findItemIndex("Ice"), 4);
    EXPECT_EQUAL(links.findItemIndex("Normal"), 5);
    EXPECT_EQUAL(links.findItemIndex("Water"), 6);
    EXPECT_EQUAL(links.findItemIndex("Flamio"), 0);
}

STUDENT_TEST("Test binary search on the option table.") {
    /*
     * This is just nonsense type weakness information in pairs to I can test the cover logic.
     *
     *            Electric  Fire  Grass  Ice   Normal  Water
     *  Electric   x0.5     x0.5
     *  Fire       x0.5           x0.5                 x0.5
     *  Grass               x0.5                       x0.5
     *  Ice                              x0.5          x0.5
     *  Normal     x0.5                        x0.5
     *  Water              x0.5                        x0.5
     *
     */
    const std::map<std::string,std::set<Resistance>> types {
        {"Electric", {{"Electric",Resistance::FRAC12},{"Fire",Resistance::FRAC12},{"Grass",Resistance::NORMAL},{"Ice",Resistance::NORMAL},{"Normal",Resistance::NORMAL},{"Water",Resistance::NORMAL}}},
        {"Fire", {{"Electric",Resistance::FRAC12},{"Fire",Resistance::NORMAL},{"Grass",Resistance::FRAC12},{"Ice",Resistance::NORMAL},{"Normal",Resistance::NORMAL},{"Water",Resistance::FRAC12}}},
        {"Grass", {{"Electric",Resistance::NORMAL},{"Fire",Resistance::FRAC12},{"Grass",Resistance::NORMAL},{"Ice",Resistance::NORMAL},{"Normal",Resistance::NORMAL},{"Water",Resistance::FRAC12}}},
        {"Ice", {{"Electric",Resistance::NORMAL},{"Fire",Resistance::NORMAL},{"Grass",Resistance::NORMAL},{"Ice",Resistance::FRAC12},{"Normal",Resistance::NORMAL},{"Water",Resistance::FRAC12}}},
        {"Normal", {{"Electric",Resistance::FRAC12},{"Fire",Resistance::NORMAL},{"Grass",Resistance::NORMAL},{"Ice",Resistance::NORMAL},{"Normal",Resistance::FRAC12},{"Water",Resistance::NORMAL}}},
        {"Water", {{"Electric",Resistance::NORMAL},{"Fire",Resistance::FRAC12},{"Grass",Resistance::NORMAL},{"Ice",Resistance::NORMAL},{"Normal",Resistance::NORMAL},{"Water",Resistance::FRAC12}}},
    };
    const std::vector<Dx::PokemonLinks::typeName> headers {
        {"",6,1},
        {"Electric",0,2},
        {"Fire",1,3},
        {"Grass",2,4},
        {"Ice",3,5},
        {"Normal",4,6},
        {"Water",5,0},
    };
    const std::vector<Dx::PokemonLinks::pokeLink> dlx = {
        //       0                            1Electric                        2Fire                         3Grass                        4Ice                             5Normal                        6Water
        {0,0,0,Resistance::EMPTY_,0},   {3,21,8,Resistance::EMPTY_,0},{3,24,9,Resistance::EMPTY_,0}, {1,12,12,Resistance::EMPTY_,0},{1,18,18,Resistance::EMPTY_,0},{1,22,22,Resistance::EMPTY_,0},{4,25,13,Resistance::EMPTY_,0},
        //       7Electric                    8                                9
        {-1,0,9,Resistance::EMPTY_,0},  {1,1,11,Resistance::FRAC12,0},{2,2,15,Resistance::FRAC12,0},
        //       10Fire                       11                                                              12                                                                                            13
        {-2,8,13,Resistance::EMPTY_,0}, {1,8,21,Resistance::FRAC12,0},                               {3,3,3,Resistance::FRAC12,0},                                                                 {6,6,16,Resistance::FRAC12,0},
        //       14Grass                                                       15                                                                                                                           16
        {-3,11,16,Resistance::EMPTY_,0},                              {2,9,24,Resistance::FRAC12,0},                                                                                               {6,13,19,Resistance::FRAC12,0},
        //       17Ice                                                                                                                      18                                                              19
        {-4,15,19,Resistance::EMPTY_,0},                                                                                            {4,4,4,Resistance::FRAC12,0},                                  {6,16,25,Resistance::FRAC12,0},
        //       20Normal                     21                                                                                                                             22
        {-5,18,22,Resistance::EMPTY_,0},{1,11,1,Resistance::FRAC12,0},                                                                                             {5,5,5,Resistance::FRAC12,0},
        //       23Water                                                       24                                                                                                                           25
        {-6,21,25,Resistance::EMPTY_,0},                              {2,15,2,Resistance::FRAC12,0},                                                                                               {6,19,6,Resistance::FRAC12,0},
        //       26
        {INT_MIN,24,INT_MIN,Resistance::EMPTY_,0},
    };
    Dx::PokemonLinks links(types, Dx::PokemonLinks::DEFENSE);
    EXPECT_EQUAL(links.findOptionIndex("Electric"), 7);
    EXPECT_EQUAL(links.findOptionIndex("Fire"), 10);
    EXPECT_EQUAL(links.findOptionIndex("Grass"), 14);
    EXPECT_EQUAL(links.findOptionIndex("Ice"), 17);
    EXPECT_EQUAL(links.findOptionIndex("Normal"), 20);
    EXPECT_EQUAL(links.findOptionIndex("Water"), 23);
    EXPECT_EQUAL(links.findOptionIndex("Flamio"), 0);
}

STUDENT_TEST("Test hiding an item from the world.") {
    /*
     * This is just nonsense type weakness information in pairs to I can test the cover logic.
     *
     *            Electric  Fire  Grass  Ice   Normal  Water
     *  Electric   x0.5     x0.5
     *  Fire       x0.5           x0.5                 x0.5
     *  Grass               x0.5                       x0.5
     *  Ice                              x0.5          x0.5
     *  Normal     x0.5                        x0.5
     *  Water              x0.5                        x0.5
     *
     */
    const std::map<std::string,std::set<Resistance>> types {
        {"Electric", {{"Electric",Resistance::FRAC12},{"Fire",Resistance::FRAC12},{"Grass",Resistance::NORMAL},{"Ice",Resistance::NORMAL},{"Normal",Resistance::NORMAL},{"Water",Resistance::NORMAL}}},
        {"Fire", {{"Electric",Resistance::FRAC12},{"Fire",Resistance::NORMAL},{"Grass",Resistance::FRAC12},{"Ice",Resistance::NORMAL},{"Normal",Resistance::NORMAL},{"Water",Resistance::FRAC12}}},
        {"Grass", {{"Electric",Resistance::NORMAL},{"Fire",Resistance::FRAC12},{"Grass",Resistance::NORMAL},{"Ice",Resistance::NORMAL},{"Normal",Resistance::NORMAL},{"Water",Resistance::FRAC12}}},
        {"Ice", {{"Electric",Resistance::NORMAL},{"Fire",Resistance::NORMAL},{"Grass",Resistance::NORMAL},{"Ice",Resistance::FRAC12},{"Normal",Resistance::NORMAL},{"Water",Resistance::FRAC12}}},
        {"Normal", {{"Electric",Resistance::FRAC12},{"Fire",Resistance::NORMAL},{"Grass",Resistance::NORMAL},{"Ice",Resistance::NORMAL},{"Normal",Resistance::FRAC12},{"Water",Resistance::NORMAL}}},
        {"Water", {{"Electric",Resistance::NORMAL},{"Fire",Resistance::FRAC12},{"Grass",Resistance::NORMAL},{"Ice",Resistance::NORMAL},{"Normal",Resistance::NORMAL},{"Water",Resistance::FRAC12}}},
    };
    const std::vector<Dx::PokemonLinks::typeName> headers {
        {"",6,1},
        {"Electric",0,2},
        {"Fire",1,3},
        {"Grass",2,4},
        {"Ice",3,5},
        {"Normal",4,6},
        {"Water",5,0},
    };
    const std::vector<Dx::PokemonLinks::pokeLink> dlx = {
        //       0                            1Electric                        2Fire                         3Grass                        4Ice                             5Normal                        6Water
        {0,0,0,Resistance::EMPTY_,0},   {3,21,8,Resistance::EMPTY_,0},{3,24,9,Resistance::EMPTY_,0}, {1,12,12,Resistance::EMPTY_,0},{1,18,18,Resistance::EMPTY_,0},{1,22,22,Resistance::EMPTY_,0},{4,25,13,Resistance::EMPTY_,0},
        //       7Electric                    8                                9
        {-1,0,9,Resistance::EMPTY_,0},  {1,1,11,Resistance::FRAC12,0},{2,2,15,Resistance::FRAC12,0},
        //       10Fire                       11                                                              12                                                                                            13
        {-2,8,13,Resistance::EMPTY_,0}, {1,8,21,Resistance::FRAC12,0},                               {3,3,3,Resistance::FRAC12,0},                                                                 {6,6,16,Resistance::FRAC12,0},
        //       14Grass                                                       15                                                                                                                           16
        {-3,11,16,Resistance::EMPTY_,0},                              {2,9,24,Resistance::FRAC12,0},                                                                                               {6,13,19,Resistance::FRAC12,0},
        //       17Ice                                                                                                                      18                                                              19
        {-4,15,19,Resistance::EMPTY_,0},                                                                                            {4,4,4,Resistance::FRAC12,0},                                  {6,16,25,Resistance::FRAC12,0},
        //       20Normal                     21                                                                                                                             22
        {-5,18,22,Resistance::EMPTY_,0},{1,11,1,Resistance::FRAC12,0},                                                                                             {5,5,5,Resistance::FRAC12,0},
        //       23Water                                                       24                                                                                                                           25
        {-6,21,25,Resistance::EMPTY_,0},                              {2,15,2,Resistance::FRAC12,0},                                                                                               {6,19,6,Resistance::FRAC12,0},
        //       26
        {INT_MIN,24,INT_MIN,Resistance::EMPTY_,0},
    };
    Dx::PokemonLinks links(types, Dx::PokemonLinks::DEFENSE);
    links.hideRequestedItem("Fire");
    const std::vector<Dx::PokemonLinks::typeName> headersHideFire {
        {"",6,1},
        {"Electric",0,3},
        {"Fire",1,3},
        {"Grass",1,4},
        {"Ice",3,5},
        {"Normal",4,6},
        {"Water",5,0},
    };
    const std::vector<Dx::PokemonLinks::pokeLink> dlxHideFire = {
        //       0                            1Electric                        2Fire                         3Grass                        4Ice                             5Normal                        6Water
        {0,0,0,Resistance::EMPTY_,0},   {3,21,8,Resistance::EMPTY_,0},{3,24,9,Resistance::EMPTY_,-1}, {1,12,12,Resistance::EMPTY_,0},{1,18,18,Resistance::EMPTY_,0},{1,22,22,Resistance::EMPTY_,0},{4,25,13,Resistance::EMPTY_,0},
        //       7Electric                    8                                9
        {-1,0,9,Resistance::EMPTY_,0},  {1,1,11,Resistance::FRAC12,0},{2,2,15,Resistance::FRAC12,-1},
        //       10Fire                       11                                                              12                                                                                            13
        {-2,8,13,Resistance::EMPTY_,0}, {1,8,21,Resistance::FRAC12,0},                               {3,3,3,Resistance::FRAC12,0},                                                                 {6,6,16,Resistance::FRAC12,0},
        //       14Grass                                                       15                                                                                                                           16
        {-3,11,16,Resistance::EMPTY_,0},                              {2,9,24,Resistance::FRAC12,-1},                                                                                               {6,13,19,Resistance::FRAC12,0},
        //       17Ice                                                                                                                      18                                                              19
        {-4,15,19,Resistance::EMPTY_,0},                                                                                            {4,4,4,Resistance::FRAC12,0},                                  {6,16,25,Resistance::FRAC12,0},
        //       20Normal                     21                                                                                                                             22
        {-5,18,22,Resistance::EMPTY_,0},{1,11,1,Resistance::FRAC12,0},                                                                                             {5,5,5,Resistance::FRAC12,0},
        //       23Water                                                       24                                                                                                                           25
        {-6,21,25,Resistance::EMPTY_,0},                              {2,15,2,Resistance::FRAC12,-1},                                                                                               {6,19,6,Resistance::FRAC12,0},
        //       26
        {INT_MIN,24,INT_MIN,Resistance::EMPTY_,0},
    };
    EXPECT_EQUAL(links.links_, dlxHideFire);
    EXPECT_EQUAL(links.itemTable_, headersHideFire);
    links.hideRequestedItem("Fire");
    EXPECT_EQUAL(links.links_, dlxHideFire);
    EXPECT_EQUAL(links.peekHiddenItems(), "Fire");
    EXPECT_EQUAL(links.numHiddenItems(), 1);

    // Test our unhide and reset functions.
    links.unhideRequestedItem();
    EXPECT_EQUAL(links.links_, dlx);
    EXPECT_EQUAL(links.itemTable_, headers);
    EXPECT_EQUAL(links.peekHiddenItems(), "");
    EXPECT_EQUAL(links.numHiddenItems(), 0);
    links.hideRequestedItem("Fire");
    links.resetItems();
    EXPECT_EQUAL(links.links_, dlx);
    EXPECT_EQUAL(links.itemTable_, headers);
    EXPECT_EQUAL(links.peekHiddenItems(), "");
    EXPECT_EQUAL(links.numHiddenItems(), 0);
}

STUDENT_TEST("Test hiding an option from the world.") {
    /*
     * This is just nonsense type weakness information in pairs to I can test the cover logic.
     *
     *            Electric  Fire  Grass  Ice   Normal  Water
     *  Electric   x0.5     x0.5
     *  Fire       x0.5           x0.5                 x0.5
     *  Grass               x0.5                       x0.5
     *  Ice                              x0.5          x0.5
     *  Normal     x0.5                        x0.5
     *  Water              x0.5                        x0.5
     *
     */
    const std::map<std::string,std::set<Resistance>> types {
        {"Electric", {{"Electric",Resistance::FRAC12},{"Fire",Resistance::FRAC12},{"Grass",Resistance::NORMAL},{"Ice",Resistance::NORMAL},{"Normal",Resistance::NORMAL},{"Water",Resistance::NORMAL}}},
        {"Fire", {{"Electric",Resistance::FRAC12},{"Fire",Resistance::NORMAL},{"Grass",Resistance::FRAC12},{"Ice",Resistance::NORMAL},{"Normal",Resistance::NORMAL},{"Water",Resistance::FRAC12}}},
        {"Grass", {{"Electric",Resistance::NORMAL},{"Fire",Resistance::FRAC12},{"Grass",Resistance::NORMAL},{"Ice",Resistance::NORMAL},{"Normal",Resistance::NORMAL},{"Water",Resistance::FRAC12}}},
        {"Ice", {{"Electric",Resistance::NORMAL},{"Fire",Resistance::NORMAL},{"Grass",Resistance::NORMAL},{"Ice",Resistance::FRAC12},{"Normal",Resistance::NORMAL},{"Water",Resistance::FRAC12}}},
        {"Normal", {{"Electric",Resistance::FRAC12},{"Fire",Resistance::NORMAL},{"Grass",Resistance::NORMAL},{"Ice",Resistance::NORMAL},{"Normal",Resistance::FRAC12},{"Water",Resistance::NORMAL}}},
        {"Water", {{"Electric",Resistance::NORMAL},{"Fire",Resistance::FRAC12},{"Grass",Resistance::NORMAL},{"Ice",Resistance::NORMAL},{"Normal",Resistance::NORMAL},{"Water",Resistance::FRAC12}}},
    };
    const std::vector<Dx::PokemonLinks::pokeLink> dlx = {
        //       0                            1Electric                        2Fire                         3Grass                        4Ice                             5Normal                        6Water
        {0,0,0,Resistance::EMPTY_,0},   {3,21,8,Resistance::EMPTY_,0},{3,24,9,Resistance::EMPTY_,0}, {1,12,12,Resistance::EMPTY_,0},{1,18,18,Resistance::EMPTY_,0},{1,22,22,Resistance::EMPTY_,0},{4,25,13,Resistance::EMPTY_,0},
        //       7Electric                    8                                9
        {-1,0,9,Resistance::EMPTY_,0},  {1,1,11,Resistance::FRAC12,0},{2,2,15,Resistance::FRAC12,0},
        //       10Fire                       11                                                              12                                                                                            13
        {-2,8,13,Resistance::EMPTY_,0}, {1,8,21,Resistance::FRAC12,0},                               {3,3,3,Resistance::FRAC12,0},                                                                 {6,6,16,Resistance::FRAC12,0},
        //       14Grass                                                       15                                                                                                                           16
        {-3,11,16,Resistance::EMPTY_,0},                              {2,9,24,Resistance::FRAC12,0},                                                                                               {6,13,19,Resistance::FRAC12,0},
        //       17Ice                                                                                                                      18                                                              19
        {-4,15,19,Resistance::EMPTY_,0},                                                                                            {4,4,4,Resistance::FRAC12,0},                                  {6,16,25,Resistance::FRAC12,0},
        //       20Normal                     21                                                                                                                             22
        {-5,18,22,Resistance::EMPTY_,0},{1,11,1,Resistance::FRAC12,0},                                                                                             {5,5,5,Resistance::FRAC12,0},
        //       23Water                                                       24                                                                                                                           25
        {-6,21,25,Resistance::EMPTY_,0},                              {2,15,2,Resistance::FRAC12,0},                                                                                               {6,19,6,Resistance::FRAC12,0},
        //       26
        {INT_MIN,24,INT_MIN,Resistance::EMPTY_,0},
    };
    Dx::PokemonLinks links(types, Dx::PokemonLinks::DEFENSE);
    links.hideRequestedOption("Fire");
    const std::vector<Dx::PokemonLinks::pokeLink> dlxHideOptionFire = {
        //       0                            1Electric                        2Fire                         3Grass                        4Ice                             5Normal                        6Water
        {0,0,0,Resistance::EMPTY_,0},   {2,21,8,Resistance::EMPTY_,0},{3,24,9,Resistance::EMPTY_,0}, {0,3,3,Resistance::EMPTY_,0},{1,18,18,Resistance::EMPTY_,0},{1,22,22,Resistance::EMPTY_,0},{3,25,16,Resistance::EMPTY_,0},
        //       7Electric                    8                                9
        {-1,0,9,Resistance::EMPTY_,0},  {1,1,21,Resistance::FRAC12,0},{2,2,15,Resistance::FRAC12,0},
        //       10Fire                       11                                                              12                                                                                            13
        {-2,8,13,Resistance::EMPTY_,-1}, {1,8,21,Resistance::FRAC12,0},                               {3,3,3,Resistance::FRAC12,0},                                                                 {6,6,16,Resistance::FRAC12,0},
        //       14Grass                                                       15                                                                                                                           16
        {-3,11,16,Resistance::EMPTY_,0},                              {2,9,24,Resistance::FRAC12,0},                                                                                               {6,6,19,Resistance::FRAC12,0},
        //       17Ice                                                                                                                      18                                                              19
        {-4,15,19,Resistance::EMPTY_,0},                                                                                            {4,4,4,Resistance::FRAC12,0},                                  {6,16,25,Resistance::FRAC12,0},
        //       20Normal                     21                                                                                                                             22
        {-5,18,22,Resistance::EMPTY_,0},{1,8,1,Resistance::FRAC12,0},                                                                                             {5,5,5,Resistance::FRAC12,0},
        //       23Water                                                       24                                                                                                                           25
        {-6,21,25,Resistance::EMPTY_,0},                              {2,15,2,Resistance::FRAC12,0},                                                                                               {6,19,6,Resistance::FRAC12,0},
        //       26
        {INT_MIN,24,INT_MIN,Resistance::EMPTY_,0},
    };
    EXPECT_EQUAL(links.links_, dlxHideOptionFire);
    links.hideRequestedOption("Fire");
    EXPECT_EQUAL(links.links_, dlxHideOptionFire);
    EXPECT_EQUAL(links.peekHiddenOptions(), "Fire");
    EXPECT_EQUAL(links.numHiddenOptions(), 1);

    links.unhideRequestedOption();
    EXPECT_EQUAL(links.links_, dlx);
    EXPECT_EQUAL(links.peekHiddenOptions(), "");
    EXPECT_EQUAL(links.numHiddenOptions(), 0);
    links.hideRequestedOption("Fire");
    links.resetOptions();
    EXPECT_EQUAL(links.links_, dlx);
    EXPECT_EQUAL(links.peekHiddenOptions(), "");
    EXPECT_EQUAL(links.numHiddenOptions(), 0);
}

STUDENT_TEST("Test hiding an item from the world and then solving both types of cover.") {
    /*
     * This is just nonsense type weakness information in pairs to I can test the cover logic.
     *
     *            Electric  Fire  Grass  Ice   Normal  Water
     *  Electric   x0.5     x0.5
     *  Fire       x0.5           x0.5                 x0.5
     *  Grass               x0.5                       x0.5
     *  Ice                              x0.5          x0.5
     *  Normal     x0.5                        x0.5
     *  Water              x0.5                        x0.5
     *
     */
    const std::map<std::string,std::set<Resistance>> types {
        {"Electric", {{"Electric",Resistance::FRAC12},{"Fire",Resistance::FRAC12},{"Grass",Resistance::NORMAL},{"Ice",Resistance::NORMAL},{"Normal",Resistance::NORMAL},{"Water",Resistance::NORMAL}}},
        {"Fire", {{"Electric",Resistance::FRAC12},{"Fire",Resistance::NORMAL},{"Grass",Resistance::FRAC12},{"Ice",Resistance::NORMAL},{"Normal",Resistance::NORMAL},{"Water",Resistance::DOUBLE}}},
        {"Grass", {{"Electric",Resistance::NORMAL},{"Fire",Resistance::FRAC12},{"Grass",Resistance::NORMAL},{"Ice",Resistance::NORMAL},{"Normal",Resistance::NORMAL},{"Water",Resistance::FRAC12}}},
        {"Ice", {{"Electric",Resistance::NORMAL},{"Fire",Resistance::NORMAL},{"Grass",Resistance::NORMAL},{"Ice",Resistance::FRAC12},{"Normal",Resistance::NORMAL},{"Water",Resistance::FRAC12}}},
        {"Normal", {{"Electric",Resistance::FRAC12},{"Fire",Resistance::NORMAL},{"Grass",Resistance::NORMAL},{"Ice",Resistance::NORMAL},{"Normal",Resistance::FRAC12},{"Water",Resistance::NORMAL}}},
        {"Water", {{"Electric",Resistance::NORMAL},{"Fire",Resistance::FRAC12},{"Grass",Resistance::NORMAL},{"Ice",Resistance::NORMAL},{"Normal",Resistance::NORMAL},{"Water",Resistance::FRAC12}}},
    };
    const std::vector<Dx::PokemonLinks::typeName> headers {
        {"",6,1},
        {"Electric",0,2},
        {"Fire",1,3},
        {"Grass",2,4},
        {"Ice",3,5},
        {"Normal",4,6},
        {"Water",5,0},
    };
    const std::vector<Dx::PokemonLinks::pokeLink> dlx = {
        //       0                            1Electric                        2Fire                         3Grass                        4Ice                             5Normal                        6Water
        {0,0,0,Resistance::EMPTY_,0},   {3,20,8,Resistance::EMPTY_,0},{3,23,9,Resistance::EMPTY_,0},{1,12,12,Resistance::EMPTY_,0},{1,17,17,Resistance::EMPTY_,0},{1,21,21,Resistance::EMPTY_,0},{3,24,15,Resistance::EMPTY_,0},
        //       7Electric
        {-1,0,9,Resistance::EMPTY_,0},  {1,1,11,Resistance::FRAC12,0},{2,2,14,Resistance::FRAC12,0},
        //       10Fire
        {-2,8,12,Resistance::EMPTY_,0}, {1,8,20,Resistance::FRAC12,0},                              {3,3,3,Resistance::FRAC12,0},
        //       13Grass
        {-3,11,15,Resistance::EMPTY_,0},                              {2,9,23,Resistance::FRAC12,0},                                                                                             {6,6,18,Resistance::FRAC12,0},
        //       16Ice
        {-4,14,18,Resistance::EMPTY_,0},                                                                                           {4,4,4,Resistance::FRAC12,0},                                 {6,15,24,Resistance::FRAC12,0},
        //       19Normal
        {-5,17,21,Resistance::EMPTY_,0},{1,11,1,Resistance::FRAC12,0},                                                                                            {5,5,5,Resistance::FRAC12,0},
        //       22Water
        {-6,20,24,Resistance::EMPTY_,0},                              {2,14,2,Resistance::FRAC12,0},                                                                                             {6,18,6,Resistance::FRAC12,0},
        //       25
        {INT_MIN,23,INT_MIN,Resistance::EMPTY_,0},
    };
    Dx::PokemonLinks links(types, Dx::PokemonLinks::DEFENSE);
    links.hideRequestedItem("Electric");
    const std::vector<Dx::PokemonLinks::typeName> headersHideElectric {
        {"",6,2},
        {"Electric",0,2},
        {"Fire",0,3},
        {"Grass",2,4},
        {"Ice",3,5},
        {"Normal",4,6},
        {"Water",5,0},
    };
    const std::vector<Dx::PokemonLinks::pokeLink> dlxHideElectric = {
        //       0                            1Electric                        2Fire                         3Grass                        4Ice                             5Normal                        6Water
        {0,0,0,Resistance::EMPTY_,0},   {3,20,8,Resistance::EMPTY_,-1},{3,23,9,Resistance::EMPTY_,0},{1,12,12,Resistance::EMPTY_,0},{1,17,17,Resistance::EMPTY_,0},{1,21,21,Resistance::EMPTY_,0},{3,24,15,Resistance::EMPTY_,0},
        //       7Electric
        {-1,0,9,Resistance::EMPTY_,0},  {1,1,11,Resistance::FRAC12,-1},{2,2,14,Resistance::FRAC12,0},
        //       10Fire
        {-2,8,12,Resistance::EMPTY_,0}, {1,8,20,Resistance::FRAC12,-1},                              {3,3,3,Resistance::FRAC12,0},
        //       13Grass
        {-3,11,15,Resistance::EMPTY_,0},                              {2,9,23,Resistance::FRAC12,0},                                                                                             {6,6,18,Resistance::FRAC12,0},
        //       16Ice
        {-4,14,18,Resistance::EMPTY_,0},                                                                                           {4,4,4,Resistance::FRAC12,0},                                 {6,15,24,Resistance::FRAC12,0},
        //       19Normal
        {-5,17,21,Resistance::EMPTY_,0},{1,11,1,Resistance::FRAC12,-1},                                                                                            {5,5,5,Resistance::FRAC12,0},
        //       22Water
        {-6,20,24,Resistance::EMPTY_,0},                              {2,14,2,Resistance::FRAC12,0},                                                                                             {6,18,6,Resistance::FRAC12,0},
        //       25
        {INT_MIN,23,INT_MIN,Resistance::EMPTY_,0},
    };
    EXPECT_EQUAL(links.links_, dlxHideElectric);
    EXPECT_EQUAL(links.itemTable_, headersHideElectric);
    EXPECT_EQUAL(links.getNumItems(), 5);
    EXPECT_EQUAL(links.getExactCoverages(6), {{15,{"Electric","Fire","Ice","Normal",}}});
    EXPECT_EQUAL(links.getOverlappingCoverages(6), {{15,{"Electric","Fire","Ice","Normal",}},
                                                    {15,{"Fire","Grass","Ice","Normal",}},
                                                    {15,{"Fire","Ice","Normal","Water",}}});
}

STUDENT_TEST("Test hiding two items from the world and then solving both types of cover.") {
    /*
     * This is just nonsense type weakness information in pairs to I can test the cover logic.
     *
     *            Electric  Fire  Grass  Ice   Normal  Water
     *  Electric   x0.5     x0.5
     *  Fire       x0.5           x0.5                 x0.5
     *  Grass               x0.5                       x0.5
     *  Ice                              x0.5          x0.5
     *  Normal     x0.5                        x0.5
     *  Water              x0.5                        x0.5
     *
     */
    const std::map<std::string,std::set<Resistance>> types {
        {"Electric", {{"Electric",Resistance::FRAC12},{"Fire",Resistance::FRAC12},{"Grass",Resistance::NORMAL},{"Ice",Resistance::NORMAL},{"Normal",Resistance::NORMAL},{"Water",Resistance::NORMAL}}},
        {"Fire", {{"Electric",Resistance::FRAC12},{"Fire",Resistance::NORMAL},{"Grass",Resistance::FRAC12},{"Ice",Resistance::NORMAL},{"Normal",Resistance::NORMAL},{"Water",Resistance::DOUBLE}}},
        {"Grass", {{"Electric",Resistance::NORMAL},{"Fire",Resistance::FRAC12},{"Grass",Resistance::NORMAL},{"Ice",Resistance::NORMAL},{"Normal",Resistance::NORMAL},{"Water",Resistance::FRAC12}}},
        {"Ice", {{"Electric",Resistance::NORMAL},{"Fire",Resistance::NORMAL},{"Grass",Resistance::NORMAL},{"Ice",Resistance::FRAC12},{"Normal",Resistance::NORMAL},{"Water",Resistance::FRAC12}}},
        {"Normal", {{"Electric",Resistance::FRAC12},{"Fire",Resistance::NORMAL},{"Grass",Resistance::NORMAL},{"Ice",Resistance::NORMAL},{"Normal",Resistance::FRAC12},{"Water",Resistance::NORMAL}}},
        {"Water", {{"Electric",Resistance::NORMAL},{"Fire",Resistance::FRAC12},{"Grass",Resistance::NORMAL},{"Ice",Resistance::NORMAL},{"Normal",Resistance::NORMAL},{"Water",Resistance::FRAC12}}},
    };
    const std::vector<Dx::PokemonLinks::typeName> headers {
        {"",6,1},
        {"Electric",0,2},
        {"Fire",1,3},
        {"Grass",2,4},
        {"Ice",3,5},
        {"Normal",4,6},
        {"Water",5,0},
    };
    const std::vector<Dx::PokemonLinks::pokeLink> dlx = {
        //       0                            1Electric                        2Fire                         3Grass                        4Ice                             5Normal                        6Water
        {0,0,0,Resistance::EMPTY_,0},   {3,20,8,Resistance::EMPTY_,0},{3,23,9,Resistance::EMPTY_,0},{1,12,12,Resistance::EMPTY_,0},{1,17,17,Resistance::EMPTY_,0},{1,21,21,Resistance::EMPTY_,0},{3,24,15,Resistance::EMPTY_,0},
        //       7Electric
        {-1,0,9,Resistance::EMPTY_,0},  {1,1,11,Resistance::FRAC12,0},{2,2,14,Resistance::FRAC12,0},
        //       10Fire
        {-2,8,12,Resistance::EMPTY_,0}, {1,8,20,Resistance::FRAC12,0},                              {3,3,3,Resistance::FRAC12,0},
        //       13Grass
        {-3,11,15,Resistance::EMPTY_,0},                              {2,9,23,Resistance::FRAC12,0},                                                                                             {6,6,18,Resistance::FRAC12,0},
        //       16Ice
        {-4,14,18,Resistance::EMPTY_,0},                                                                                           {4,4,4,Resistance::FRAC12,0},                                 {6,15,24,Resistance::FRAC12,0},
        //       19Normal
        {-5,17,21,Resistance::EMPTY_,0},{1,11,1,Resistance::FRAC12,0},                                                                                            {5,5,5,Resistance::FRAC12,0},
        //       22Water
        {-6,20,24,Resistance::EMPTY_,0},                              {2,14,2,Resistance::FRAC12,0},                                                                                             {6,18,6,Resistance::FRAC12,0},
        //       25
        {INT_MIN,23,INT_MIN,Resistance::EMPTY_,0},
    };
    Dx::PokemonLinks links(types, Dx::PokemonLinks::DEFENSE);
    links.hideRequestedItem("Electric");
    links.hideRequestedItem("Grass");
    const std::vector<Dx::PokemonLinks::typeName> headersHideElectricAndGrass {
        {"",6,2},
        {"Electric",0,2},
        {"Fire",0,4},
        {"Grass",2,4},
        {"Ice",2,5},
        {"Normal",4,6},
        {"Water",5,0},
    };
    const std::vector<Dx::PokemonLinks::pokeLink> dlxHideElectricAndGrass = {
        //       0                            1Electric                        2Fire                         3Grass                        4Ice                             5Normal                        6Water
        {0,0,0,Resistance::EMPTY_,0},   {3,20,8,Resistance::EMPTY_,-1},{3,23,9,Resistance::EMPTY_,0},{1,12,12,Resistance::EMPTY_,-1},{1,17,17,Resistance::EMPTY_,0},{1,21,21,Resistance::EMPTY_,0},{3,24,15,Resistance::EMPTY_,0},
        //       7Electric
        {-1,0,9,Resistance::EMPTY_,0},  {1,1,11,Resistance::FRAC12,-1},{2,2,14,Resistance::FRAC12,0},
        //       10Fire
        {-2,8,12,Resistance::EMPTY_,0}, {1,8,20,Resistance::FRAC12,-1},                              {3,3,3,Resistance::FRAC12,-1},
        //       13Grass
        {-3,11,15,Resistance::EMPTY_,0},                              {2,9,23,Resistance::FRAC12,0},                                                                                             {6,6,18,Resistance::FRAC12,0},
        //       16Ice
        {-4,14,18,Resistance::EMPTY_,0},                                                                                           {4,4,4,Resistance::FRAC12,0},                                 {6,15,24,Resistance::FRAC12,0},
        //       19Normal
        {-5,17,21,Resistance::EMPTY_,0},{1,11,1,Resistance::FRAC12,-1},                                                                                            {5,5,5,Resistance::FRAC12,0},
        //       22Water
        {-6,20,24,Resistance::EMPTY_,0},                              {2,14,2,Resistance::FRAC12,0},                                                                                             {6,18,6,Resistance::FRAC12,0},
        //       25
        {INT_MIN,23,INT_MIN,Resistance::EMPTY_,0},
    };
    EXPECT_EQUAL(links.links_, dlxHideElectricAndGrass);
    EXPECT_EQUAL(links.itemTable_, headersHideElectricAndGrass);
    EXPECT_EQUAL(links.getNumItems(), 4);
    EXPECT_EQUAL(links.getExactCoverages(6), {{12, {"Electric","Ice","Normal"}}});
    EXPECT_EQUAL(links.getOverlappingCoverages(6), {
                                                     {12,{"Electric","Ice","Normal",}},
                                                     {12,{"Grass","Ice","Normal",}},
                                                     {12,{"Ice","Normal","Water",}}
                                                    });
}<|MERGE_RESOLUTION|>--- conflicted
+++ resolved
@@ -73,10 +73,9 @@
 std::vector<std::string> options(const PokemonLinks& dlx) {
     return dlx.getOptions();
 }
-<<<<<<< HEAD
-=======
-
->>>>>>> 0f075a24
+
+
+
 
 /* * * * * * * * * * * * * * * *    Algorithm X via Dancing Links   * * * * * * * * * * * * * * * */
 
@@ -340,11 +339,11 @@
 }
 
 
-<<<<<<< HEAD
+
 /* * * * * * * * * * * * * * * * *        Utility Functions             * * * * * * * * * * * * * */
-=======
+
 /* * * * * * * * * * * * * * * * *       Utility State Functions        * * * * * * * * * * * * * */
->>>>>>> 0f075a24
+
 
 
 bool PokemonLinks::reachedOutputLimit() const {
@@ -365,11 +364,11 @@
 
 std::vector<std::string> PokemonLinks::getItems() const {
     std::vector<std::string> result = {};
-<<<<<<< HEAD
+
     for (int i = itemTable_[0].right; i != 0; i = itemTable_[0].right) {
-=======
+
     for (int i = 1; i < itemTable_.size(); i++) {
->>>>>>> 0f075a24
+
         result.push_back(itemTable_[i].name);
     }
     return result;
@@ -377,21 +376,21 @@
 
 std::vector<std::string> PokemonLinks::getOptions() const {
     std::vector<std::string> result = {};
-<<<<<<< HEAD
+
     // We are going to hop from row spacer title to row spacer title, skip hidden options.
     for (int i = itemTable_.size(); i < links_.size(); i = links_[i].down + 1) {
         if (links_[i].depthTag != -1) {
             result.push_back(optionTable_[i].str);
         }
-=======
+
     for (int i = 1; i < optionTable_.size(); i++) {
         result.push_back(optionTable_[i]);
->>>>>>> 0f075a24
+
     }
     return result;
 }
 
-<<<<<<< HEAD
+
 void PokemonLinks::hideRequestedItem(const std::string& toHide) {
     int lookupIndex = findItemIndex(toHide);
     // Can't find or this item has already been hidden.
@@ -557,8 +556,7 @@
     return 0;
 }
 
-=======
->>>>>>> 0f075a24
+=
 
 /* * * * * * * * * * * * * * * * *   Constructors and Links Build       * * * * * * * * * * * * * */
 
